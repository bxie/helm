--- conflicted
+++ resolved
@@ -1,24 +1,15 @@
 from dataclasses import dataclass
 import json
 import os
-<<<<<<< HEAD
 from random import Random
-=======
 from pathlib import Path
-import random
 from typing import Dict, List
->>>>>>> 3879c6d8
 
 import nltk
 from nltk.corpus import wordnet
 import spacy
 
-<<<<<<< HEAD
-from common.general import match_case
-=======
-from benchmark.scenarios.scenario import Instance
 from common.general import match_case, ensure_file_downloaded
->>>>>>> 3879c6d8
 from .perturbation_description import PerturbationDescription
 from .perturbation import Perturbation
 
@@ -101,24 +92,13 @@
             wordnet_pos = spacy_to_wordnet_pos.get(token.pos_)
             synonyms = []
             if wordnet_pos:
-<<<<<<< HEAD
-                synsets = wordnet.synsets(word, pos=wordnet_pos)
-                synonyms = [lemma.name() for synset in synsets for lemma in synset.lemmas()]
-                synonyms = [s for s in synonyms if s != word.lower()]
-                synonyms = list(dict.fromkeys(synonyms))  # Make the list unique while preserving the order
-                if synonyms and rng.uniform(0, 1) < self.prob:
-                    synonym = rng.choice(synonyms)
-                    synonym = synonym.replace("_", " ")  # We might get synonyms such as "passive_voice"
-=======
                 for base in wordnet._morphy(word.lower(), wordnet_pos):  # _morphy returns the base form of a word
                     synonyms.extend(self.wordnet_synonyms.get(f"{base}:{wordnet_pos}", []))
             synonyms = [s for s in synonyms if s != word.lower()]
             synonyms = list(dict.fromkeys(synonyms))  # Make the list unique while preserving the order
-            if synonyms:
-                if self.random.uniform(0, 1) < self.prob:
-                    synonym = self.random.choice(synonyms)
->>>>>>> 3879c6d8
-                    word = match_case(word, synonym)
+            if synonyms and rng.uniform(0, 1) < self.prob:
+                synonym = rng.choice(synonyms)
+                word = match_case(word, synonym)
             perturbed_text += word + token.whitespace_
 
         return perturbed_text