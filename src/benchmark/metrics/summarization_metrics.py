--- conflicted
+++ resolved
@@ -6,11 +6,7 @@
 import spacy
 import subprocess
 import sys
-<<<<<<< HEAD
-import os
-=======
 import tempfile
->>>>>>> f83bff73
 from typing import List, Dict
 from collections import defaultdict
 from common.general import ensure_file_downloaded
