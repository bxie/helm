import os
from typing import Dict

from ai21_client import AI21Client
from client import Client
from huggingface_client import HuggingFaceClient
from openai_client import OpenAIClient
from schemas import Request, RequestResult
from simple_client import SimpleClient


class AutoClient(Client):
    """Automatically dispatch to the proper client."""
<<<<<<< HEAD
    def __init__(self, credentials: Dict[str, str], cache_path: str):
=======

    def __init__(self, credentials: Dict[str, str]):
>>>>>>> f0d512a5
        self.credentials = credentials
        self.cache_path = cache_path
        self.clients: Dict[str, Client] = {}

    def get_client(self, organization: str) -> Client:
        """Return a client based on `organization`, creating it if necessary."""
        client = self.clients.get(organization)
        if client is None:
<<<<<<< HEAD
            client_cache_path = os.path.join(self.cache_path, organization + '.jsonl')
            if organization == 'openai':
                client = OpenAIClient(api_key=self.credentials['openaiApiKey'], cache_path=client_cache_path)
            elif organization == 'ai21':
                client = AI21Client(api_key=self.credentials['ai21ApiKey'], cache_path=client_cache_path)
            elif organization == 'huggingface':
=======
            if organization == "openai":
                client = OpenAIClient(api_key=self.credentials["openaiApiKey"])
            elif organization == "ai21":
                client = AI21Client(api_key=self.credentials["ai21ApiKey"])
            elif organization == "huggingface":
>>>>>>> f0d512a5
                client = HuggingFaceClient()
            elif organization == 'simple':
                client = SimpleClient()
            else:
                raise Exception(f"Unknown organization: {organization}")
            self.clients[organization] = client
        return client

    def make_request(self, request: Request) -> RequestResult:
        # Dispatch based on the organization (e.g., openai/davinci)
        organization = request.model_organization()
        client = self.get_client(organization)
        return client.make_request(request)<|MERGE_RESOLUTION|>--- conflicted
+++ resolved
@@ -11,12 +11,7 @@
 
 class AutoClient(Client):
     """Automatically dispatch to the proper client."""
-<<<<<<< HEAD
     def __init__(self, credentials: Dict[str, str], cache_path: str):
-=======
-
-    def __init__(self, credentials: Dict[str, str]):
->>>>>>> f0d512a5
         self.credentials = credentials
         self.cache_path = cache_path
         self.clients: Dict[str, Client] = {}
@@ -25,22 +20,14 @@
         """Return a client based on `organization`, creating it if necessary."""
         client = self.clients.get(organization)
         if client is None:
-<<<<<<< HEAD
-            client_cache_path = os.path.join(self.cache_path, organization + '.jsonl')
-            if organization == 'openai':
-                client = OpenAIClient(api_key=self.credentials['openaiApiKey'], cache_path=client_cache_path)
-            elif organization == 'ai21':
-                client = AI21Client(api_key=self.credentials['ai21ApiKey'], cache_path=client_cache_path)
-            elif organization == 'huggingface':
-=======
+            client_cache_path = os.path.join(self.cache_path, organization + ".jsonl")
             if organization == "openai":
-                client = OpenAIClient(api_key=self.credentials["openaiApiKey"])
+                client = OpenAIClient(api_key=self.credentials["openaiApiKey"], cache_path=client_cache_path)
             elif organization == "ai21":
-                client = AI21Client(api_key=self.credentials["ai21ApiKey"])
+                client = AI21Client(api_key=self.credentials["ai21ApiKey"], cache_path=client_cache_path)
             elif organization == "huggingface":
->>>>>>> f0d512a5
                 client = HuggingFaceClient()
-            elif organization == 'simple':
+            elif organization == "simple":
                 client = SimpleClient()
             else:
                 raise Exception(f"Unknown organization: {organization}")
