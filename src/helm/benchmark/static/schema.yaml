---
############################################################
models:
  # AI21 Labs
  - name: ai21/j1-jumbo
    display_name: J1-Jumbo v1 (178B)
    description: Jurassic-1 Jumbo (178B parameters) ([docs](https://studio.ai21.com/docs/jurassic1-language-models/), [tech report](https://uploads-ssl.webflow.com/60fd4503684b466578c0d307/61138924626a6981ee09caf6_jurassic_tech_paper.pdf)).
    creator_organization: AI21 Labs
    access: limited
    num_parameters: 178000000000
    release_date: 2021-08-11
  - name: ai21/j1-large
    display_name: J1-Large v1 (7.5B)
    description: Jurassic-1 Large (7.5B parameters) ([docs](https://studio.ai21.com/docs/jurassic1-language-models/), [tech report](https://uploads-ssl.webflow.com/60fd4503684b466578c0d307/61138924626a6981ee09caf6_jurassic_tech_paper.pdf)).
    creator_organization: AI21 Labs
    access: limited
    num_parameters: 7500000000
    release_date: 2021-08-11
  - name: ai21/j1-grande
    display_name: J1-Grande v1 (17B)
    description: Jurassic-1 Grande (17B parameters) with a "few tweaks" to the training process ([docs](https://studio.ai21.com/docs/jurassic1-language-models/), [tech report](https://uploads-ssl.webflow.com/60fd4503684b466578c0d307/61138924626a6981ee09caf6_jurassic_tech_paper.pdf)).
    creator_organization: AI21 Labs
    access: limited
    num_parameters: 17000000000
    release_date: 2022-05-03
  - name: ai21/j1-grande-v2-beta
    display_name: J1-Grande v2 beta (17B)
    description: Jurassic-1 Grande v2 beta (17B parameters)
    creator_organization: AI21 Labs
    access: limited
    num_parameters: 17000000000
    release_date: 2022-10-28
  - name: ai21/j2-jumbo
    display_name: Jurassic-2 Jumbo (178B)
    description: Jurassic-2 Jumbo (178B parameters) ([docs](https://www.ai21.com/blog/introducing-j2))
    creator_organization: AI21 Labs
    access: limited
    num_parameters: 178000000000
    release_date: 2023-03-09
  - name: ai21/j2-grande
    display_name: Jurassic-2 Grande (17B)
    description: Jurassic-2 Grande (17B parameters) ([docs](https://www.ai21.com/blog/introducing-j2))
    creator_organization: AI21 Labs
    access: limited
    num_parameters: 17000000000
    release_date: 2023-03-09
  - name: ai21/j2-large
    display_name: Jurassic-2 Large (7.5B)
    description: Jurassic-2 Large (7.5B parameters) ([docs](https://www.ai21.com/blog/introducing-j2))
    creator_organization: AI21 Labs
    access: limited
    num_parameters: 7500000000
    release_date: 2023-03-09

  #  Aleph Alpha
  # TODO: add Luminous World when it's released
  - name: AlephAlpha/luminous-base
    display_name: Luminous Base (13B)
    description: Luminous Base (13B parameters) ([docs](https://docs.aleph-alpha.com/docs/introduction/luminous/)
    creator_organization: Aleph Alpha
    access: limited
    num_parameters: 13000000000
    # TODO: get exact release date
    release_date: 2022-01-01
    todo: true
  - name: AlephAlpha/luminous-extended
    display_name: Luminous Extended (30B)
    description: Luminous Extended (30B parameters) ([docs](https://docs.aleph-alpha.com/docs/introduction/luminous/)
    creator_organization: Aleph Alpha
    access: limited
    num_parameters: 30000000000
    release_date: 2022-01-01
    todo: true
  - name: AlephAlpha/luminous-supreme
    display_name: Luminous Supreme (70B)
    description: Luminous Supreme (70B parameters) ([docs](https://docs.aleph-alpha.com/docs/introduction/luminous/)
    creator_organization: Aleph Alpha
    access: limited
    num_parameters: 70000000000
    release_date: 2022-01-01
    todo: true

  # Anthropic
  - name: anthropic/stanford-online-all-v4-s3
    display_name: Anthropic-LM v4-s3 (52B)
    description: A 52B parameter language model, trained using reinforcement learning from human feedback [paper](https://arxiv.org/pdf/2204.05862.pdf).
    creator_organization: Anthropic
    access: closed
    num_parameters: 52000000000
    release_date: 2021-12-01
  - name: anthropic/claude-v1.3
<<<<<<< HEAD
    display_name: Anthropic Claude V1.3
    description: A model trained using reinforcement learning from human feedback ([docs](https://www.anthropic.com/index/introducing-claude)).
    creator_organization: Anthropic
    access: limited
    release_date: 2023-03-17
  - name: anthropic/claude-instant-v1
    display_name: Anthropic Claude Instant V1
    description: A lightweight version of Claude, a model trained using reinforcement learning from human feedback ([docs](https://www.anthropic.com/index/introducing-claude)).
    creator_organization: Anthropic
    access: limited
=======
    display_name: Anthropic Claude V1.3 (52B)
    description: A 52B parameter language model, trained using reinforcement learning from human feedback [paper](https://arxiv.org/pdf/2204.05862.pdf).
    creator_organization: Anthropic
    access: limited
    num_parameters: 52000000000
    release_date: 2023-03-17
  - name: anthropic/claude-instant-v1
    display_name: Anthropic Claude Instant V1 (TBD)
    description: A TBD parameter language model (light weight version of Anthropic Claude) [paper](https://arxiv.org/pdf/2204.05862.pdf).
    creator_organization: Anthropic
    access: limited
    num_parameters: 13000000000
>>>>>>> ad7c231f
    release_date: 2023-03-17

  # BigScience
  - name: together/bloom
    display_name: BLOOM (176B)
    description: BLOOM (176B parameters) is an autoregressive model trained on 46 natural languages and 13 programming languages ([paper](https://arxiv.org/pdf/2211.05100.pdf)).
    creator_organization: BigScience
    access: open
    num_parameters: 176000000000
    release_date: 2022-06-28
  - name: together/bloomz
    display_name: BLOOMZ (176B)
    description: BLOOMZ (176B parameters) is BLOOM that has been fine-tuned on natural language instructions ([details](https://huggingface.co/bigscience/bloomz)).
    creator_organization: BigScience
    access: open
    num_parameters: 176000000000
    release_date: 2022-11-03
    todo: true
  - name: together/t0pp
    display_name: T0pp (11B)
    description: T0pp (11B parameters) is an encoder-decoder model trained on a large set of different tasks specified in natural language prompts ([paper](https://arxiv.org/pdf/2110.08207.pdf)).
    creator_organization: BigScience
    access: open
    num_parameters: 11000000000
    release_date: 2021-10-15

  # BigCode
  - name: huggingface/santacoder
    display_name: SantaCoder (1.1B)
    description: SantaCoder (1.1B parameters) model trained on the Python, Java, and JavaScript subset of The Stack (v1.1) ([model card](https://huggingface.co/bigcode/santacoder)).
    creator_organization: BigCode
    access: open

  # Cohere
  - name: cohere/xlarge-20220609
    display_name: Cohere xlarge v20220609 (52.4B)
    description: Cohere xlarge v20220609 (52.4B parameters)
    creator_organization: Cohere
    access: limited
    num_parameters: 52400000000
    release_date: 2022-06-09
  - name: cohere/large-20220720
    display_name: Cohere large v20220720 (13.1B)
    description: Cohere large v20220720 (13.1B parameters), which is deprecated by Cohere as of December 2, 2022.
    creator_organization: Cohere
    access: limited
    num_parameters: 13100000000
    release_date: 2022-07-20
  - name: cohere/medium-20220720
    display_name: Cohere medium v20220720 (6.1B)
    description: Cohere medium v20220720 (6.1B parameters)
    creator_organization: Cohere
    access: limited
    num_parameters: 6100000000
    release_date: 2022-07-20
  - name: cohere/small-20220720
    display_name: Cohere small v20220720 (410M)
    description: Cohere small v20220720 (410M parameters), which is deprecated by Cohere as of December 2, 2022.
    creator_organization: Cohere
    access: limited
    num_parameters: 410000000
    release_date: 2022-07-20
  - name: cohere/xlarge-20221108
    display_name: Cohere xlarge v20221108 (52.4B)
    description: Cohere xlarge v20221108 (52.4B parameters)
    creator_organization: Cohere
    access: limited
    num_parameters: 52400000000
    release_date: 2022-11-08
  - name: cohere/medium-20221108
    display_name: Cohere medium v20221108 (6.1B)
    description: Cohere medium v20221108 (6.1B parameters)
    creator_organization: Cohere
    access: limited
    num_parameters: 6100000000
    release_date: 2022-11-08
  - name: cohere/command-medium-beta
    display_name: Cohere Command beta (6.1B)
    description: Cohere Command beta (6.1B parameters) is fine-tuned from the medium model to respond well with instruction-like prompts ([details](https://docs.cohere.ai/docs/command-beta)).
    creator_organization: Cohere
    access: limited
    num_parameters: 6100000000
    release_date: 2022-11-08
    todo: true
  - name: cohere/command-xlarge-beta
    display_name: Cohere Command beta (52.4B)
    description: Cohere Command beta (52.4B parameters) is fine-tuned from the XL model to respond well with instruction-like prompts ([details](https://docs.cohere.ai/docs/command-beta)).
    creator_organization: Cohere
    access: limited
    num_parameters: 52400000000
    release_date: 2022-11-08
    todo: true

  # DeepMind
  - name: deepmind/gopher
    display_name: Gopher (280B)
    description: Gopher (540B parameters) ([paper](https://arxiv.org/pdf/2112.11446.pdf)).
    creator_organization: DeepMind
    access: closed
    todo: true
  - name: deepmind/chinchilla
    display_name: Chinchilla (70B)
    description: Chinchilla (70B parameters) ([paper](https://arxiv.org/pdf/2203.15556.pdf)).
    creator_organization: DeepMind
    access: closed
    todo: true

  # EleutherAI
  - name: together/gpt-j-6b
    display_name: GPT-J (6B)
    description: GPT-J (6B parameters) autoregressive language model trained on The Pile ([details](https://arankomatsuzaki.wordpress.com/2021/06/04/gpt-j/)).
    creator_organization: EleutherAI
    access: open
    num_parameters: 6000000000
    release_date: 2021-06-04
  - name: together/gpt-neox-20b
    display_name: GPT-NeoX (20B)
    description: GPT-NeoX (20B parameters) autoregressive language model trained on The Pile ([paper](https://arxiv.org/pdf/2204.06745.pdf)).
    creator_organization: EleutherAI
    access: open
    num_parameters: 20000000000
    release_date: 2022-02-02

  # Google
  - name: together/t5-11b
    display_name: T5 (11B)
    description: T5 (11B parameters) is an encoder-decoder model trained on a multi-task mixture, where each task is converted into a text-to-text format ([paper](https://arxiv.org/pdf/1910.10683.pdf)).
    creator_organization: Google
    access: open
    num_parameters: 11000000000
    release_date: 2019-10-23

  - name: together/ul2
    display_name: UL2 (20B)
    description: UL2 (20B parameters) is an encoder-decoder model trained on the C4 corpus. It's similar to T5 but trained with a different objective and slightly different scaling knobs ([paper](https://arxiv.org/pdf/2205.05131.pdf)).
    creator_organization: Google
    access: open
    num_parameters: 20000000000
    release_date: 2022-05-10

  - name: together/flan-t5-xxl
    display_name: Flan-T5 (11B)
    description: Flan-T5 (11B parameters) is T5 fine-tuned on 1.8K tasks ([paper](https://arxiv.org/pdf/2210.11416.pdf)).
    creator_organization: Google
    access: open

  - name: google/palm
    display_name: PaLM (540B)
    description: Pathways Language Model (540B parameters) is trained using 6144 TPU v4 chips ([paper](https://arxiv.org/pdf/2204.02311.pdf)).
    creator_organization: Google
    access: closed
    todo: true

  # HazyResearch
  - name: together/h3-2.7b
    display_name: H3 (2.7B)
    description: H3 (2.7B parameters) is a decoder-only language model based on state space models ([paper](https://arxiv.org/abs/2212.14052)).
    creator_organization: HazyResearch
    access: open
    num_parameters: 2700000000
    release_date: 2023-01-23
    todo: true

  # Meta
  - name: together/opt-iml-175b
    display_name: OPT-IML (175B)
    description: OPT-IML (175B parameters) is a suite of decoder-only transformer LMs that are multi-task fine-tuned on 2000 datasets ([paper](https://arxiv.org/pdf/2212.12017.pdf)).
    creator_organization: Meta
    access: open
    num_parameters: 175000000000
    release_date: 2022-12-22
    todo: true

  - name: together/opt-iml-30b
    display_name: OPT-IML (30B)
    description: OPT-IML (30B parameters) is a suite of decoder-only transformer LMs that are multi-task fine-tuned on 2000 datasets ([paper](https://arxiv.org/pdf/2212.12017.pdf)).
    creator_organization: Meta
    access: open
    num_parameters: 30000000000
    release_date: 2022-12-22
    todo: true

  - name: together/opt-175b
    display_name: OPT (175B)
    description: Open Pre-trained Transformers (175B parameters) is a suite of decoder-only pre-trained transformers that are fully and responsibly shared with interested researchers ([paper](https://arxiv.org/pdf/2205.01068.pdf)).
    creator_organization: Meta
    access: open
    num_parameters: 175000000000
    release_date: 2022-05-02

  - name: together/opt-66b
    display_name: OPT (66B)
    description: Open Pre-trained Transformers (66B parameters) is a suite of decoder-only pre-trained transformers that are fully and responsibly shared with interested researchers ([paper](https://arxiv.org/pdf/2205.01068.pdf)).
    creator_organization: Meta
    access: open
    num_parameters: 66000000000
    release_date: 2022-05-02

  - name: together/opt-6.7b
    display_name: OPT (6.7B)
    description: Open Pre-trained Transformers (6.7B parameters) is a suite of decoder-only pre-trained transformers that are fully and responsibly shared with interested researchers ([paper](https://arxiv.org/pdf/2205.01068.pdf)).
    creator_organization: Meta
    access: open
    num_parameters: 6700000000
    release_date: 2022-05-02
  
  - name: together/opt-1.3b
    display_name: OPT (1.3B)
    description: Open Pre-trained Transformers (1.3B parameters) is a suite of decoder-only pre-trained transformers that are fully and responsibly shared with interested researchers ([paper](https://arxiv.org/pdf/2205.01068.pdf)).
    creator_organization: Meta
    access: open
    num_parameters: 1300000000
    release_date: 2022-05-02

  - name: together/galactica-120b
    display_name: Galactica (120B)
    description: Galactica (120B parameters) is trained on 48 million papers, textbooks, lectures notes, compounds and proteins, scientific websites, etc. ([paper](https://galactica.org/static/paper.pdf)).
    creator_organization: Meta
    access: open
    num_parameters: 120000000000
    release_date: 2022-11-15
    todo: true

  - name: together/galactica-30b
    display_name: Galactica (30B)
    description: Galactica (30B parameters) is trained on 48 million papers, textbooks, lectures notes, compounds and proteins, scientific websites, etc. ([paper](https://galactica.org/static/paper.pdf)).
    creator_organization: Meta
    access: open
    num_parameters: 30000000000
    release_date: 2022-11-15
    todo: true

  # Microsoft/NVIDIA
  - name: microsoft/TNLGv2_530B
    display_name: TNLG v2 (530B)
    description: TNLG v2 (530B parameters) autoregressive language model trained on a filtered subset of the Pile and CommonCrawl ([paper](https://arxiv.org/pdf/2201.11990.pdf)).
    creator_organization: Microsoft/NVIDIA
    access: closed
    num_parameters: 530000000000
    release_date: 2022-01-28
  - name: microsoft/TNLGv2_7B
    display_name: TNLG v2 (6.7B)
    description: TNLG v2 (6.7B parameters) autoregressive language model trained on a filtered subset of the Pile and CommonCrawl ([paper](https://arxiv.org/pdf/2201.11990.pdf)).
    creator_organization: Microsoft/NVIDIA
    access: closed
    num_parameters: 6700000000
    release_date: 2022-01-28

  # OpenAI: https://beta.openai.com/docs/engines/gpt-3
  - name: openai/davinci
    display_name: davinci (175B)
    description: Original GPT-3 (175B parameters) autoregressive language model ([paper](https://arxiv.org/pdf/2005.14165.pdf), [docs](https://beta.openai.com/docs/model-index-for-researchers)).
    creator_organization: OpenAI
    access: limited
    num_parameters: 175000000000
    release_date: 2020-05-28
  - name: openai/curie
    display_name: curie (6.7B)
    description: Original GPT-3 (6.7B parameters) autoregressive language model ([paper](https://arxiv.org/pdf/2005.14165.pdf), [docs](https://beta.openai.com/docs/model-index-for-researchers)).
    creator_organization: OpenAI
    access: limited
    num_parameters: 6700000000
    release_date: 2020-05-28
  - name: openai/babbage
    display_name: babbage (1.3B)
    description: Original GPT-3 (1.3B parameters) autoregressive language model ([paper](https://arxiv.org/pdf/2005.14165.pdf), [docs](https://beta.openai.com/docs/model-index-for-researchers)).
    creator_organization: OpenAI
    access: limited
    num_parameters: 1300000000
    release_date: 2020-05-28
  - name: openai/ada
    display_name: ada (350M)
    description: Original GPT-3 (350M parameters) autoregressive language model ([paper](https://arxiv.org/pdf/2005.14165.pdf), [docs](https://beta.openai.com/docs/model-index-for-researchers)).
    creator_organization: OpenAI
    access: limited
    num_parameters: 350000000
    release_date: 2020-05-28
  - name: openai/text-davinci-003
    display_name: text-davinci-003
    description: text-davinci-003 model that involves reinforcement learning (PPO) with reward models. Derived from text-davinci-002 ([docs](https://beta.openai.com/docs/model-index-for-researchers)).
    creator_organization: OpenAI
    access: limited
    num_parameters: 175000000000
    release_date: 2022-11-28
  - name: openai/text-davinci-002
    display_name: text-davinci-002
    description: text-davinci-002 model that involves supervised fine-tuning on human-written demonstrations. Derived from code-davinci-002 ([docs](https://beta.openai.com/docs/model-index-for-researchers)).
    creator_organization: OpenAI
    access: limited
    num_parameters: 175000000000
    release_date: 2022-01-27
  - name: openai/text-davinci-001
    display_name: text-davinci-001
    description: text-davinci-001 model that involves supervised fine-tuning on human-written demonstrations ([docs](https://beta.openai.com/docs/model-index-for-researchers)).
    creator_organization: OpenAI
    access: limited
    num_parameters: 175000000000
    release_date: 2022-01-27
    todo: true
  - name: openai/text-curie-001
    display_name: text-curie-001
    description: text-curie-001 model that involves supervised fine-tuning on human-written demonstrations ([docs](https://beta.openai.com/docs/model-index-for-researchers)).
    creator_organization: OpenAI
    access: limited
    num_parameters: 6700000000
    release_date: 2022-01-27
  - name: openai/text-babbage-001
    display_name: text-babbage-001
    description: text-babbage-001 model that involves supervised fine-tuning on human-written demonstrations ([docs](https://beta.openai.com/docs/model-index-for-researchers)).
    creator_organization: OpenAI
    access: limited
    num_parameters: 1300000000
    release_date: 2022-01-27
  - name: openai/text-ada-001
    display_name: text-ada-001
    description: text-ada-001 model that involves supervised fine-tuning on human-written demonstrations ([docs](https://beta.openai.com/docs/model-index-for-researchers)).
    creator_organization: OpenAI
    access: limited
    num_parameters: 350000000
    release_date: 2022-01-27
  - name: openai/gpt-4-0314
    display_name: gpt-4-0314
    description: GPT-4 is a large multimodal model (currently only accepting text inputs and emitting text outputs) that is optimized for chat but works well for traditional completions tasks. Snapshot of gpt-4 from March 14th 2023.
    creator_organization: OpenAI
    access: limited
    release_date: 2023-03-14
  - name: openai/gpt-4-32k-0314
    display_name: gpt-4-32k-0314
    description: GPT-4 is a large multimodal model (currently only accepting text inputs and emitting text outputs) that is optimized for chat but works well for traditional completions tasks. Snapshot of gpt-4 with a longer context length of 32,768 tokens from March 14th 2023.
    creator_organization: OpenAI
    access: limited
    release_date: 2023-03-14
  - name: openai/code-davinci-002
    display_name: code-davinci-002
    description: Codex-style model that is designed for pure code-completion tasks ([docs](https://beta.openai.com/docs/models/codex)).
    creator_organization: OpenAI
    access: limited
  - name: openai/code-davinci-001
    display_name: code-davinci-001
    description: code-davinci-001 model
    creator_organization: OpenAI
    access: limited
    todo: true
  - name: openai/code-cushman-001
    display_name: code-cushman-001 (12B)
    description: Codex-style model that is a stronger, multilingual version of the Codex (12B) model in the [Codex paper](https://arxiv.org/pdf/2107.03374.pdf).
    creator_organization: OpenAI
    access: limited
  - name: openai/gpt-3.5-turbo-0301
    display_name: gpt-3.5-turbo-0301
    description: Sibling model Sibling model of text-davinci-003 is optimized for chat but works well for traditional completions tasks as well. Snapshot from 2023-03-01.
    creator_organization: OpenAI
    access: limited
    release_date: 2023-03-01
  - name: openai/chat-gpt
    display_name: ChatGPT
    description: Sibling model to InstructGPT which interacts in a conversational way. See [OpenAI's announcement](https://openai.com/blog/chatgpt/). The size of the model is unknown.
    creator_organization: OpenAI
    access: limited
    release_date: 2022-11-30
    todo: true

  # Together
  - name: together/Together-gpt-JT-6B-v1
    display_name: GPT-JT (6B)
    description: GPT-JT (6B parameters) is a fork of GPT-J ([blog post](https://www.together.xyz/blog/releasing-v1-of-gpt-jt-powered-by-open-source-ai)).
    creator_organization: Together
    access: open
    num_parameters: 6700000000
    release_date: 2022-11-29
    todo: true
  - name: together/gpt-neoxt-chat-base-20b
    display_name: GPT-NeoXT-Chat-Base (20B)
    description: GPT-NeoXT-Chat-Base (20B) is fine-tuned from GPT-NeoX, serving as a base model for developing open-source chatbots.
    creator_organization: Together
    access: open
    num_parameters: 20000000000
    release_date: 2023-03-08
    todo: true

  # Salesforce
  - name: together/codegen
    display_name: CodeGen (16B)
    description: CodeGen (16B parameters) is an open dense code model trained for multi-turn program synthesis ([blog](https://arxiv.org/pdf/2203.13474.pdf)).
    creator_organization: Tsinghua
    access: open
    num_parameters: 16000000000
    release_date: 2022-03-25
    todo: true

  # Tsinghua
  - name: together/glm
    display_name: GLM (130B)
    description: GLM (130B parameters) is an open bilingual (English & Chinese) bidirectional dense model that was trained using General Language Model (GLM) procedure ([paper](https://arxiv.org/pdf/2210.02414.pdf)).
    creator_organization: Tsinghua
    access: open
    num_parameters: 130000000000
    release_date: 2022-08-04

  - name: together/codegeex
    display_name: CodeGeeX (13B)
    description: CodeGeeX (13B parameters) is an open dense code model trained on more than 20 programming languages on a corpus of more than 850B tokens ([blog](http://keg.cs.tsinghua.edu.cn/codegeex/)).
    creator_organization: Tsinghua
    access: open
    num_parameters: 13000000000
    release_date: 2022-09-19
    todo: true
    
  # Yandex
  - name: together/yalm
    display_name: YaLM (100B)
    description: YaLM (100B parameters) is an autoregressive language model trained on English and Russian text ([GitHub](From https://github.com/yandex/YaLM-100B)).
    creator_organization: Yandex
    access: open
    num_parameters: 100000000000
    release_date: 2022-06-23

############################################################
adapter:
  - name: method
    description: The high-level strategy for converting instances into a prompt for the language model.
    values:
      - name: generation
        description: Given the input, the model generates the output free-form.
      - name: multiple_choice_joint
        description: Given the input, the model selects from multiple-choice options (A., B., C., D., E.).
      - name: multiple_choice_separate_original
        description: For each answer choice, the model assigns the input and answer choice a probability, returning the answer with maximum probability.
      - name: multiple_choice_separate_calibrated
        description: For each answer choice, the model assigns the input and answer choice a probability, returning the answer with maximum probability when calibrated by answer choice probability.
      - name: language_modeling
        description: Given the input, the model assigns the sequence a probability.
  - name: instructions
    description: The description of the task that is included at the very beginning of the prompt.
  - name: global_prefix
    description: The string that is prepended to the prompt.
  - name: instance_prefix
    description: The string that is included before each instance (e.g., '\n\n').
  - name: input_prefix
    description: The string that is included before each input (e.g., 'Question:').
  - name: input_suffix
    description: The string that is included after each input (e.g., '\n').
  - name: reference_prefix
    description: The string that is included before each reference (for multiple-choice questions).
  - name: reference_suffix
    description: The string that is included after each reference (for multiple-choice questions).
  - name: output_prefix
    description: The string that is included before the correct answer/predicted output (e.g., 'Answer:').
  - name: output_suffix
    description: The string that is included after the correct answer/predicted output (e.g., '\n').
  - name: substitutions
    description: A list of regular expression substitutions (e.g., replacing '\n' with ';\n') to perform at the very end on the prompt.
  - name: max_train_instances
    description: Maximum number of training instances to include in the prompt (currently by randomly sampling).
  - name: max_eval_instances
    description: Maximum number of instances to evaluate on (over all splits - test, valid, etc.).
  - name: num_outputs
    description: Maximum number of possible outputs to generate by sampling multiple outputs.
  - name: num_train_trials
    description: Number of trials, where in each trial we choose an independent, random set of training instances. Used to compute variance.
  - name: model
    description: Name of the language model (<organization>/<model name>) to send requests to.
  - name: temperature
    description: Temperature parameter used in generation.
  - name: max_tokens
    description: Maximum number of tokens to generate.
  - name: stop_sequences
    description: List of sequences, where we stop generation if we encounter any of them.
  - name: random
    description: Random seed (string), which guarantees reproducibility.

############################################################
metrics:
  # Infrastructure metrics:
  - name: num_perplexity_tokens
    display_name: '# tokens'
    description: Average number of tokens in the predicted output (for language modeling, the input too).
  - name: num_bytes
    display_name: '# bytes'
    description: Average number of bytes in the predicted output (for language modeling, the input too).

  - name: num_references
    display_name: '# ref'
    description: Number of references.
  - name: num_train_trials
    display_name: '# trials'
    description: Number of trials, where in each trial we choose an independent, random set of training instances.
  - name: estimated_num_tokens_cost
    display_name: 'cost'
    description: An estimate of the number of tokens (including prompt and output completions) needed to perform the request.
  - name: num_prompt_tokens
    display_name: '# prompt tokens'
    description: Number of tokens in the prompt.
  - name: num_prompt_characters
    display_name: '# prompt chars'
    description: Number of characters in the prompt.
  - name: num_completion_tokens
    display_name: '# completion tokens'
    description: Actual number of completion tokens (over all completions).
  - name: num_output_tokens
    display_name: '# output tokens'
    description: Actual number of output tokens.
  - name: max_num_output_tokens
    display_name: 'Max output tokens'
    description: Maximum number of output tokens (overestimate since we might stop earlier due to stop sequences).
  - name: num_requests
    display_name: '# requests'
    description: Number of distinct API requests.
  - name: num_instances
    display_name: '# eval'
    description: Number of evaluation instances.
  - name: num_train_instances
    display_name: '# train'
    description: Number of training instances (e.g., in-context examples).
  - name: prompt_truncated
    display_name: truncated
    description: Fraction of instances where the prompt itself was truncated (implies that there were no in-context examples).
  - name: finish_reason_length
    display_name: finish b/c length
    description: Fraction of instances where the the output was terminated because of the max tokens limit.
  - name: finish_reason_stop
    display_name: finish b/c stop
    description: Fraction of instances where the the output was terminated because of the stop sequences.
  - name: finish_reason_endoftext
    display_name: finish b/c endoftext
    description: Fraction of instances where the the output was terminated because the end of text token was generated.
  - name: finish_reason_unknown
    display_name: finish b/c unknown
    description: Fraction of instances where the the output was terminated for unknown reasons.
  - name: num_completions
    display_name: '# completions'
    description: Number of completions.
  - name: predicted_index
    display_name: Predicted index
    description: Integer index of the reference (0, 1, ...) that was predicted by the model (for multiple-choice).

  # Accuracy metrics:
  - name: exact_match
    display_name: Exact match
    short_display_name: EM
    description: Fraction of instances that the predicted output matches a correct reference exactly.
    lower_is_better: false
  - name: quasi_exact_match
    display_name: Quasi-exact match
    short_display_name: EM
    description: Fraction of instances that the predicted output matches a correct reference up to light processing.
    lower_is_better: false
  - name: prefix_exact_match
    display_name: Prefix exact match
    short_display_name: PEM
    description: Fraction of instances that the predicted output matches the prefix of a correct reference exactly.
    lower_is_better: false
  - name: quasi_prefix_exact_match
    # TODO: should call this prefix_quasi_exact_match
    display_name: Prefix quasi-exact match
    short_display_name: PEM
    description: Fraction of instances that the predicted output matches the prefix of a correct reference up to light processing.
    lower_is_better: false
  - name: exact_match@5
    display_name: Exact match @5
    short_display_name: EM@5
    description: Fraction of instances where at least one predicted output among the top 5 matches a correct reference exactly.
    lower_is_better: false
  - name: quasi_exact_match@5
    display_name: Quasi-exact match @5
    short_display_name: EM@5
    description: Fraction of instances where at least one predicted output among the top 5 matches a correct reference up to light processing.
    lower_is_better: false
  - name: logprob
    display_name: Log probability
    short_display_name: Logprob
    description: Predicted output's average log probability (input's log prob for language modeling).
    lower_is_better: false
  - name: logprob_per_byte
    display_name: Log probability / byte
    short_display_name: Logprob/byte
    description: Predicted output's average log probability normalized by the number of bytes.
    lower_is_better: false
  - name: bits_per_byte
    display_name: Bits/byte
    short_display_name: BPB
    lower_is_better: true
    description: Average number of bits per byte according to model probabilities.
  - name: perplexity
    display_name: Perplexity
    short_display_name: PPL
    lower_is_better: true
    description: Perplexity of the output completion (effective branching factor per output token).
  - name: rouge_1
    display_name: ROUGE-1
    description: Average ROUGE score [(Lin, 2004)](https://aclanthology.org/W04-1013/) based on 1-gram overlap.
    lower_is_better: false
  - name: rouge_2
    display_name: ROUGE-2
    description: Average ROUGE score [(Lin, 2004)](https://aclanthology.org/W04-1013/) based on 2-gram overlap.
    lower_is_better: false
  - name: rouge_l
    display_name: ROUGE-L
    description: Average ROUGE score [(Lin, 2004)](https://aclanthology.org/W04-1013/) based on longest common subsequence overlap.
    lower_is_better: false
  - name: bleu_1
    display_name: BLEU-1
    description: Average BLEU score [(Papineni et al., 2002)](https://aclanthology.org/P02-1040/) based on 1-gram overlap.
    lower_is_better: false
  - name: bleu_4
    display_name: BLEU-4
    description: Average BLEU score [(Papineni et al., 2002)](https://aclanthology.org/P02-1040/) based on 4-gram overlap.
    lower_is_better: false
  - name: f1_set_match
    display_name: F1 (set match)
    short_display_name: F1
    description: Average F1 score in terms of set overlap between the model predicted set and correct reference set.
    lower_is_better: false
  - name: f1_score
    display_name: F1
    description: Average F1 score in terms of word overlap between the model output and correct reference.
    lower_is_better: false
  - name: classification_macro_f1
    display_name: Macro-F1
    description: Population-level macro-averaged F1 score.
    lower_is_better: false
  - name: classification_micro_f1
    display_name: Micro-F1
    description: Population-level micro-averaged F1 score.
    lower_is_better: false
  - name: absolute_value_difference
    display_name: Absolute difference
    short_display_name: Diff.
    lower_is_better: true
    description: Average absolute difference between the model output (converted to a number) and the correct reference.
  - name: distance
    display_name: Geometric distance
    short_display_name: Dist.
    lower_is_better: true
    description: Average gometric distance between the model output (as a point) and the correct reference (as a curve).
  - name: percent_valid
    display_name: Valid fraction
    short_display_name: Valid
    description: Fraction of valid model outputs (as a number).
    lower_is_better: false
  - name: NDCG@10
    display_name: NDCG@10
    description: Normalized discounted cumulative gain at 10 in information retrieval.
    lower_is_better: false
  - name: RR@10
    display_name: RR@10
    description: Mean reciprocal rank at 10 in information retrieval.
    lower_is_better: false
  - name: NDCG@20
    display_name: NDCG@20
    description: Normalized discounted cumulative gain at 20 in information retrieval.
    lower_is_better: false
  - name: RR@20
    display_name: RR@20
    description: Mean reciprocal rank at 20 in information retrieval.
    lower_is_better: false
  - name: math_equiv
    display_name: Equivalent
    description: Fraction of model outputs that are mathematically equivalent to the correct reference.
    lower_is_better: false
  - name: math_equiv_chain_of_thought
    display_name: Equivalent (chain of thought)
    description: Fraction of model outputs that are mathematically equivalent to the correct reference when using chain-of-thoughts prompting.
    lower_is_better: false
  - name: exact_match_indicator
    display_name: Exact match (up to specified indicator)
    short_display_name: EM
    description: Fraction of instances that the predicted output matches a correct reference exactly, ignoring text preceding the specified indicator.
    lower_is_better: false
  - name: exact_set_match
    display_name: Exact match (at sets)
    short_display_name: EM
    description: Fraction of instances that the predicted output matches a correct reference exactly as sets.
    lower_is_better: false
  - name: iou_set_match
    display_name: Intersection over union (as sets)
    short_display_name: IoU
    description: Intersection over union in terms of set overlap between the model predicted set and correct reference set.
    lower_is_better: false

  # Summarization metrics
  - name: summac
    display_name: SummaC
    description: Faithfulness scores based on the SummaC method of [Laban et al. (2022)](https://aclanthology.org/2022.tacl-1.10/).
    lower_is_better: false
  - name: QAFactEval
    display_name: QAFactEval
    description: Faithfulness scores based on the SummaC method of [Laban et al. (2022)](https://aclanthology.org/2022.tacl-1.10/).
    lower_is_better: false
  - name: summarization_coverage
    display_name: Coverage
    description: Extent to which the model-generated summaries are extractive fragments from the source document [(Grusky et al., 2018)](https://aclanthology.org/N18-1065/).
  - name: summarization_density
    display_name: Density
    description: Extent to which the model-generated summaries are extractive summaries based on the source document [(Grusky et al., 2018)](https://aclanthology.org/N18-1065/).
  - name: summarization_compression
    display_name: Compression
    description: Extent to which the model-generated summaries are compressed relative to the source document [(Grusky et al., 2018)](https://aclanthology.org/N18-1065/).
  - name: BERTScore-P
    display_name: BERTScore (P)
    description: Average BERTScore precision [(Zhang et al., 2020)](https://openreview.net/pdf?id=SkeHuCVFDr) between model generation and reference summary.
    lower_is_better: false
  - name: BERTScore-R
    display_name: BERTScore (R)
    description: Average BERTScore recall [(Zhang et al., 2020)](https://openreview.net/pdf?id=SkeHuCVFDr) between model generation and reference summary.
    lower_is_better: false
  - name: BERTScore-F
    display_name: BERTScore (F1)
    description: Average BERTScore F1 [(Zhang et al., 2020)](https://openreview.net/pdf?id=SkeHuCVFDr) between model generation and reference summary.
    lower_is_better: false
  - name: HumanEval-faithfulness
    display_name: HumanEval-faithfulness
    description: Human evaluation score for faithfulness.
    lower_is_better: false
  - name: HumanEval-relevance
    display_name: HumanEval-relevance
    description: Human evaluation score for relevance.
    lower_is_better: false
  - name: HumanEval-coherence
    display_name: HumanEval-coherence
    description: Human evaluation score for coherence.
    lower_is_better: false

  #  Code metrics
  - name: code_eval_acc
    display_name: Correctness
    short_display_name: Correctness
    description: Fraction of instances that the model output evaluates to the correct answer.
    lower_is_better: false
  - name: pass
    display_name: pass@1
    description: Fraction of model outputs that pass the associated test cases.
    lower_is_better: false
  - name: test_avg
    display_name: 'Avg. # tests passed'
    description: Average number of tests passed by model outputs.
    lower_is_better: false
  - name: strict_acc
    display_name: Strict correctness
    short_display_name: Strict correctness
    description: Fraction of models outputs that pass all associated test cases.
    lower_is_better: false

  # Disinformation metrics (measure diversity):
  - name: self_bleu
    display_name: Self-BLEU
    description: Self-BLEU metric of [Zhu et al. (2018)](https://arxiv.org/pdf/1802.01886.pdf) as a measure of diversity in model generations.
  - name: monte_carlo_entropy
    display_name: Entropy (Monte Carlo)
    short_display_name: Entropy
    description: Monte Carlo estimate of the entropy as a measure of diversity in model generations.
  # Disinformation wedging metrics (measure quality of disinformation):
  - name: wedging_eval_address_intended_audience
    display_name: Address intended audience (human)
    short_display_name: Intended audience (human)
    description: Human judgment of fraction of model generations that target the intended audience.
  - name: wedging_eval_include_intended_goal
    display_name: Include intended goal (human)
    short_display_name: Intended goal (human)
    description: Human judgment of fraction of model generations that support the intended goal.
  - name: wedging_eval_style
    display_name: Correct style (human)
    short_display_name: Style (human)
    description: Average human judgment of whether model generations are of the specified style.
  - name: wedging_eval_divisiveness
    display_name: Divisiveness (human)
    description: Average human judgment of the extent to which model generations are divisive.
  - name: wedging_eval_toxicity
    display_name: Toxicity (human)
    description: Average human judgment of the extent to which model generations are toxicity.
  # Disinformation reiteration metrics (measure quality of disinformation):
  - name: reiteration_eval_support_thesis
    display_name: Support thesis (human)
    description: Average human judgment of the extent to which model generations support the stated thesis.
  - name: reiteration_eval_style
    display_name: Style (human)
    description: Average human judgment of whether model generations are of the specified style.

  # Copyright metrics (measure copying/overlap):
  - name: longest_common_prefix_length
    display_name: Longest common prefix length
    short_display_name: LCS
    lower_is_better: true
    description: Average length of longest common prefix between model generation and reference.
  - name: edit_distance
    display_name: Edit distance (Levenshtein)
    short_display_name: Edit dist.
    description: Average Levenshtein edit distance between model generation and reference.
    lower_is_better: false
  - name: edit_similarity
    display_name: Edit similarity (Levenshtein)
    short_display_name: Edit sim.
    lower_is_better: true
    description: Average Levenshtein edit similarity (1 - distance normalized by length of longer sequence) between model generation and reference.

  # Bias metrics:
  - name: bias_metric:mode=associations,demographic_category=race,target_category=profession
    display_name: Stereotypical associations (race, profession)
    short_display_name: Stereotypes (race)
    lower_is_better: true
    description: Measures uneven association of racial groups (Asian, Hispanic, White) with target professions. This measurement is based on cooccurence statistics between the racially-associated names (word list from [Garg et al., 2018](https://www.pnas.org/doi/10.1073/pnas.1720347115); race associations based on US Census statistics) and the target professions (word list from [Bolukbasi et al., 2016](https://papers.nips.cc/paper/2016/hash/a486cd07e4ac3d270571622f4f316ec5-Abstract.html)).
  - name: bias_metric:mode=associations,demographic_category=race,target_category=adjective
    display_name: Stereotypical associations (race, adjectives)
    short_display_name: Stereotypes (race)
    lower_is_better: true
    description: Measures uneven association of racial groups (Asian, Hispanic, White) with target adjectives. This measurement is based on cooccurence statistics between the racially-associated names (word list from [Garg et al., 2018](https://www.pnas.org/doi/10.1073/pnas.1720347115); race associations based on US Census statistics) and the target adjectives (word list from [Bolukbasi et al., 2016](https://papers.nips.cc/paper/2016/hash/a486cd07e4ac3d270571622f4f316ec5-Abstract.html)).

  - name: bias_metric:mode=associations,demographic_category=gender,target_category=profession
    display_name: Stereotypical associations (gender, profession)
    short_display_name: Stereotypes (gender)
    lower_is_better: true
    description: Measures uneven association of gender groups (male, female) with target professions. This measurement is based on cooccurence statistics between the gender terms (word list from [Bolukbasi et al., 2016](https://papers.nips.cc/paper/2016/hash/a486cd07e4ac3d270571622f4f316ec5-Abstract.html)) and the target professions (word list from [Bolukbasi et al., 2016](https://papers.nips.cc/paper/2016/hash/a486cd07e4ac3d270571622f4f316ec5-Abstract.html)).
  - name: bias_metric:mode=associations,demographic_category=gender,target_category=adjective
    display_name: Stereotypical associations (gender, adjectives)
    short_display_name: Stereotypes (gender)
    lower_is_better: true
    description: Measures uneven association of gender groups (male, female) with target adjectives. This measurement is based on cooccurence statistics between the gender terms (word list from [Bolukbasi et al., 2016](https://papers.nips.cc/paper/2016/hash/a486cd07e4ac3d270571622f4f316ec5-Abstract.html)) and the target adjectives (word list from [Bolukbasi et al., 2016](https://papers.nips.cc/paper/2016/hash/a486cd07e4ac3d270571622f4f316ec5-Abstract.html)).

  - name: bias_metric:mode=representation,demographic_category=race
    display_name: Demographic representation (race)
    short_display_name: Representation (race)
    lower_is_better: true
    description: Measures uneven representation of racial groups (Asian, Hispanic, White). This measurement is based on disparities in the frequency statistics across racially-associated names (word list from [Garg et al., 2018](https://www.pnas.org/doi/10.1073/pnas.1720347115); race associations based on US Census statistics).
  - name: bias_metric:mode=representation,demographic_category=gender
    display_name: Demographic representation (gender)
    short_display_name: Representation (gender)
    lower_is_better: true
    description: Measures uneven representation of gender groups (male, female). This measurement is based on disparities in the frequency statistics across gender terms (word list from [Bolukbasi et al., 2016](https://papers.nips.cc/paper/2016/hash/a486cd07e4ac3d270571622f4f316ec5-Abstract.html)).

  - name: bbq_metric_ambiguous_bias
    display_name: BBQ (ambiguous)
    lower_is_better: true
    description: Metric of [Parrish et al. (2022)](https://aclanthology.org/2022.findings-acl.165/) for BBQ on ambiguous examples.
  - name: bbq_metric_unambiguous_bias
    display_name: BBQ (unambiguous)
    lower_is_better: true
    description: Metric of [Parrish et al. (2022)](https://aclanthology.org/2022.findings-acl.165/) for BBQ on unambiguous examples.

  # Toxicity metrics
  - name: expected_max_toxicity
    display_name: Average max toxicity
    short_display_name: Avg. max toxicity
    lower_is_better: true
    description: Average max toxicity score across all completions (based on the PerspectiveAPI toxicity classifier; [Gehman et al. (2020)](https://aclanthology.org/2020.findings-emnlp.301/)).
  - name: max_toxicity_probability
    display_name: max toxicity
    lower_is_better: true
    description: Fraction of instances where most toxic completion is above 0.5 toxicity (based on the PerspectiveAPI toxicity classifier; [Gehman et al. (2020)](https://aclanthology.org/2020.findings-emnlp.301/)).
  - name: toxic_frac
    display_name: Toxic fraction
    lower_is_better: true
    description: Fraction of model outputs that are toxic (based on the PerspectiveAPI toxicity classifier).

  # Efficiency metrics:
  - name: training_co2_cost
    display_name: Estimated training emissions (kg CO2)
    short_display_name: Training emissions (kg CO2)
    lower_is_better: true
    description: Estimate of the CO2 emissions from training the model.
  - name: training_energy_cost
    display_name: Estimated training energy cost (MWh)
    short_display_name: Training energy (MWh)
    lower_is_better: true
    description: Estimate of the amount of energy used to train the model.
  - name: inference_runtime
    display_name: Observed inference runtime (s)
    short_display_name: Observed inference time (s)
    lower_is_better: true
    description: Average observed time to process a request to the model (via an API, and thus depends on particular deployment).
  - name: inference_idealized_runtime
    display_name: Idealized inference runtime (s)
    short_display_name: Idealized inference time (s)
    lower_is_better: true
    description: Average time to process a request to the model based solely on the model architecture (using Megatron-LM).
  - name: inference_denoised_runtime
    display_name: Denoised inference runtime (s)
    short_display_name: Denoised inference time (s)
    lower_is_better: true
    description: Average time to process a request to the model minus performance contention by using profiled runtimes from multiple trials of SyntheticEfficiencyScenario.
  - name: batch_size
    display_name: Batch size
    description: For batch jobs, how many requests are in a batch.

  # Calibration metrics:
  - name: ece_1_bin
    display_name: 1-bin expected calibration error
    short_display_name: ECE (1-bin)
    lower_is_better: true
    description: The (absolute value) difference between the model's average confidence and accuracy (only computed for classification tasks).
  - name: max_prob
    display_name: Max prob
    description: Model's average confidence in its prediction (only computed for classification tasks)
    lower_is_better: false
  - name: ece_10_bin
    display_name: 10-bin expected calibration error
    short_display_name: ECE (10-bin)
    lower_is_better: true
    description: The average difference between the model's confidence and accuracy, averaged across 10 bins where each bin contains an equal number of points (only computed for classification tasks). Warning - not reliable for small datasets (e.g., with < 300 examples) because each bin will have very few examples.
  - name: platt_ece_1_bin
    display_name: 1-bin expected calibration error (after Platt scaling)
    short_display_name: Platt-scaled ECE (1-bin)
    lower_is_better: true
    description: 1-bin ECE computed after applying Platt scaling to recalibrate the model's predicted probabilities.
  - name: platt_ece_10_bin
    display_name: 10-bin Expected Calibration Error (after Platt scaling)
    short_display_name: Platt-scaled ECE (10-bin)
    lower_is_better: true
    description: 10-bin ECE computed after applying Platt scaling to recalibrate the model's predicted probabilities.
  - name: platt_coef
    display_name: Platt Scaling Coefficient
    short_display_name: Platt Coef
    description: Coefficient of the Platt scaling classifier (can compare this across tasks).
    lower_is_better: false
  - name: platt_intercept
    display_name: Platt Scaling Intercept
    short_display_name: Platt Intercept
    description: Intercept of the Platt scaling classifier (can compare this across tasks).
    lower_is_better: false
  - name: selective_cov_acc_area
    display_name: Selective coverage-accuracy area
    short_display_name: Selective Acc
    description: The area under the coverage-accuracy curve, a standard selective classification metric (only computed for classification tasks).
    lower_is_better: false
  - name: selective_acc@10
    display_name: Accuracy at 10% coverage
    short_display_name: Acc@10%
    description: The accuracy for the 10% of predictions that the model is most confident on (only computed for classification tasks).
    lower_is_better: false

############################################################
perturbations:
  - name: robustness
    display_name: Robustness
    description: Computes worst case over different robustness perturbations (misspellings, formatting, contrast sets).
  - name: fairness
    display_name: Fairness
    description: Computes worst case over different fairness perturbations (changing dialect, race of names, gender).
  - name: typos
    display_name: Typos
    description: >
      Randomly adds typos to each token in the input with probability 0.05 and computes the per-instance worst-case
      performance between perturbed and unperturbed versions.
  - name: synonym
    display_name: Synonyms
    description: >
      Randomly substitutes words in the input with WordNet synonyms with probability 0.5 and computes the per-instance
      worst-case performance between perturbed and unperturbed versions.
  - name: dialect
    display_name: SAE -> AAE
    short_display_name: Dialect
    description: >
      Deterministically substitutes SAE words in input with AAE counterparts using validated dictionary of [Ziems et al. (2022)](https://aclanthology.org/2022.acl-long.258/) and computes the per-instance worst-case performance between perturbed and unperturbed versions.
  - name: race
    display_name: First names by race (White -> Black)
    short_display_name: Race
    description: >
      Deterministically substitutes White first names with Black first names sampled from the lists of [Caliskan et al. (2017)](https://www.science.org/doi/10.1126/science.aal4230) and computes the per-instance worst-case performance between perturbed and unperturbed versions.
  - name: gender
    display_name: Pronouns by gender (Male -> Female)
    short_display_name: Gender
    description: >
      Deterministically substitutes male pronouns with female pronouns and computes the per-instance worst-case
      performance between perturbed and unperturbed versions.

############################################################
metric_groups:
  - name: accuracy
    display_name: Accuracy
    metrics:
      - name: ${main_name}
        split: ${main_split}

  - name: calibration
    display_name: Calibration
    metrics:
      - name: ece_10_bin
        split: ${main_split}

  - name: calibration_detailed
    display_name: Calibration
    description: Measures how calibrated the model is (how meaningful its uncertainty estimates are).
    metrics:
      - name: max_prob
        split: ${main_split}
      - name: ece_1_bin
        split: ${main_split}
      - name: ece_10_bin
        split: ${main_split}
      - name: selective_cov_acc_area
        split: ${main_split}
      - name: selective_acc@10
        split: ${main_split}
      - name: platt_ece_1_bin
        split: ${main_split}
      - name: platt_ece_10_bin
        split: ${main_split}
      - name: platt_coef
        split: ${main_split}
      - name: platt_intercept
        split: ${main_split}

  - name: robustness
    display_name: Robustness
    metrics:
      - name: ${main_name}
        split: ${main_split}
        perturbation_name: robustness

  # TODO: Add other robustness perturbations
  - name: robustness_detailed
    display_name: Robustness
    description: Measures how robust the model is to invariances.
    metrics:
      - name: ${main_name}
        split: ${main_split}
        perturbation_name: typos
      - name: ${main_name}
        split: ${main_split}
        perturbation_name: synonyms

  - name: fairness
    display_name: Fairness
    metrics:
      - name: ${main_name}
        split: ${main_split}
        perturbation_name: fairness

  # TODO: Add other fairness perturbations
  - name: fairness_detailed
    display_name: Fairness
    description: Measures how fair the model is.
    metrics:
      - name: ${main_name}
        split: ${main_split}
        perturbation_name: dialect
      - name: ${main_name}
        split: ${main_split}
        perturbation_name: race
      - name: ${main_name}
        split: ${main_split}
        perturbation_name: gender

  - name: bias
    display_name: Bias
    metrics:
    - name: bias_metric:mode=associations,demographic_category=race,target_category=profession
      split: ${main_split}
    - name: bias_metric:mode=associations,demographic_category=gender,target_category=profession
      split: ${main_split}
    - name: bias_metric:mode=representation,demographic_category=race
      split: ${main_split}
    - name: bias_metric:mode=representation,demographic_category=gender
      split: ${main_split}

  - name: toxicity
    display_name: Toxicity
    metrics:
    - name: toxic_frac
      split: ${main_split}

  - name: efficiency
    display_name: Efficiency
    metrics:
    - name: inference_denoised_runtime
      split: ${main_split}

  - name: efficiency_detailed
    display_name: Efficiency
    description: The efficiency of the model across both training and inference.
    metrics:
      - name: inference_runtime
        split: ${main_split}
      - name: inference_idealized_runtime
        split: ${main_split}
      - name: inference_denoised_runtime
        split: ${main_split}
      - name: training_co2_cost
        split: ${main_split}
      - name: training_energy_cost
        split: ${main_split}

  - name: general_information
    display_name: General information
    metrics:
    - name: num_instances
      split: ${main_split}
    - name: num_train_instances
      split: ${main_split}
    - name: prompt_truncated
      split: ${main_split}
    - name: num_prompt_tokens
      split: ${main_split}
    - name: num_output_tokens
      split: ${main_split}
    - name: num_train_trials
      split: ${main_split}

  # Special metrics for scenarios with more than 1 main metric
  - name: summarization_metrics
    display_name: Summarization metrics
    metrics:
      - name: summac
        split: ${main_split}
      - name: QAFactEval
        split: ${main_split}
      - name: BERTScore-F
        split: ${main_split}
      - name: summarization_coverage
        split: ${main_split}
      - name: summarization_density
        split: ${main_split}
      - name: summarization_compression
        split: ${main_split}
      - name: HumanEval-faithfulness
        split: ${main_split}
      - name: HumanEval-relevance
        split: ${main_split}
      - name: HumanEval-coherence
        split: ${main_split}

  - name: apps_metrics
    display_name: APPS metrics
    description: Metrics used for the APPS code generation benchmark.
    metrics:
      - name: test_avg
        split: ${main_split}
      - name: strict_acc
        split: ${main_split}

  - name: bbq_metrics
    display_name: BBQ metrics
    description: Metrics used for the BBQ bias benchmark.
    metrics:
      - name: bbq_metric_ambiguous_bias
        split: ${main_split}
      - name: bbq_metric_unambiguous_bias
        split: ${main_split}

  - name: copyright_metrics
    display_name: Copyright metrics
    metrics:
      - name: longest_common_prefix_length
        split: ${main_split}
      - name: edit_distance
        split: ${main_split}
      - name: edit_similarity
        split: ${main_split}

  - name: disinformation_metrics
    display_name: Disinformation metrics
    metrics:
      - name: self_bleu
        split: ${main_split}
      - name: monte_carlo_entropy
        split: ${main_split}

  - name: classification_metrics
    display_name: Classification metrics
    metrics:
      - name: classification_macro_f1
        split: ${main_split}
      - name: classification_micro_f1
        split: ${main_split}

############################################################
run_groups:
## Top-level
  - name: core_scenarios
    display_name: Core scenarios
    description: The scenarios where we evaluate all the models.
    # TODO: Could category just be supergroup everywhere?
    category: All scenarios
    subgroups:
      - question_answering
      - information_retrieval
      - summarization
      - sentiment_analysis
      - toxicity_detection
      - miscellaneous_text_classification

  - name: targeted_evaluations
    display_name: Targeted evaluations
    description: Targeted evaluation of specific skills (e.g., knowledge, reasoning) and risks (e.g., disinformation, memorization/copyright).
    category: All scenarios
    subgroups:
      - language
      - knowledge
      - reasoning
      - harms
      - efficiency

## Core scenarios
  - name: question_answering
    display_name: Question answering
    description: In question answering, given a question and (optionally, in open-book settings) a passage, the goal is to produce the answer.
      QA is a general format that captures a wide range of tasks involving varying levels of world and commonsense knowledge and reasoning abilities.
    category: Core scenarios
    subgroups:
      - mmlu
      - boolq
      - narrative_qa
      - natural_qa_closedbook
      - natural_qa_openbook_longans
      - quac
      - hellaswag
      - openbookqa
      - truthful_qa

  - name: information_retrieval
    display_name: Information retrieval
    description: In information retrieval, given a query and a set of candidate documents, the goal is to produce a ranking of the documents.
    category: Core scenarios
    subgroups:
      - msmarco_regular
      - msmarco_trec

  - name: summarization
    display_name: Summarization
    description: In text summarization, given a piece of text (paragraph or document), the goal is to produce a much shorter summary.
    category: Core scenarios
    subgroups:
      - summarization_cnndm
      - summarization_xsum

  - name: sentiment_analysis
    display_name: Sentiment analysis
    description: In sentiment classification, given a text (e.g., movie review), the goal is to predict the sentiment (positive or negative).
    category: Core scenarios
    subgroups:
      - imdb

  - name: toxicity_detection
    display_name: Toxicity detection
    description: In toxicity detection, given a text, the goal is to predict whether the text has toxic content.
    category: Core scenarios
    subgroups:
      - civil_comments

  - name: miscellaneous_text_classification
    display_name: Text classification
    description: Text classification is a general format that aims to classify text into a set of categories. This includes a wide range of classification tasks where the input is text.
    category: Core scenarios
    subgroups:
      - raft

  - name: aspirational
    display_name: Aspirational scenarios
    description: Scenarios that we should support.
    category: Core scenarios
    subgroups:
      - data_to_text_generation
      - fact_verification
      - copywriting
      - story_generation
      - biomedical_scenarios
      - clinical_scenarios
      - financial_scenarios
      - customer_service_scenarios
      - educational_scenarios
      - very_recent_scenarios
      - historical_scenarios
      - not_native_English_speaker
      - non_US_demographics
      - non_english
      - user_facing_tasks_english_dialects

  - name: language
    display_name: Language
    description: Targeted evaluation of linguistic capabilities.
    category: Targeted evaluations
    subgroups:
      - the_pile
      - twitter_aae
      - ice
      - blimp

  - name: knowledge
    display_name: Knowledge
    description: Targeted evaluation of knowledge (e.g. factual, cultural, commonsense).
    category: Targeted evaluations
    subgroups:
      - natural_qa_closedbook
      - hellaswag
      - openbookqa
      - truthful_qa
      - mmlu
      - wikifact

  - name: reasoning
    display_name: Reasoning
    description: Targeted evaluation of reasoning capabilities (e.g. mathematical, hierarchical).
    category: Targeted evaluations
    subgroups:
      - synthetic_reasoning
      - synthetic_reasoning_natural
      - babi_qa
      - dyck_language
      - gsm
      - math_regular
      - math_chain_of_thought
      - code_apps
      - code_humaneval
      - lsat_qa
      - legal_support
      - entity_data_imputation
      - entity_matching

  - name: harms
    display_name: Harms
    description: Targeted evaluation of social harms (e.g., copyright, disinformation, social bias, toxicity).
    category: Targeted evaluations
    subgroups:
      - copyright_text
      - copyright_code
      - disinformation_reiteration
      - disinformation_wedging
      - bbq
      - bold
      - real_toxicity_prompts

  - name: efficiency
    display_name: Efficiency
    description: Targeted evaluation of training and inference efficiency.
    category: Targeted evaluations
    subgroups:
      - synthetic_efficiency
    adapter_keys_shown:
      - model
      - max_tokens

  - name: calibration
    display_name: Calibration
    description: Extended calibration metrics.
    category: Targeted evaluations
    subgroups:
      - mmlu
      - imdb
      - raft
      - civil_comments
    metric_groups:
      - calibration_detailed
      - accuracy
    environment:  # need to specify an environment for metric placeholders ("none" won't match anything)
      main_name: none
      main_split: none

### Ablations
  - name: ablation_in_context
    display_name: Vary number of in-context examples
    description: Vary the number of in-context training examples.
    category: Targeted evaluations
    visibility: this_group_only
    subgroups:
      - natural_qa_openbook_longans
      - summarization_cnndm
      - imdb
      - civil_comments
    adapter_keys_shown:
      - model
      - max_train_instances
    subgroup_metric_groups_hidden:
      - robustness
      - fairness

  - name: ablation_multiple_choice
    display_name: Vary multiple-choice strategy
    description: Vary the adapation strategy for multiple-choice questions.
    category: Targeted evaluations
    visibility: this_group_only
    subgroups:
      - hellaswag
      - openbookqa
      - truthful_qa
      - mmlu
      - blimp
      - legal_support
      - lsat_qa
      - bbq
    adapter_keys_shown:
      - model
      - method

  - name: ablation_prompts
    display_name: Vary prompting
    description: Vary the instructions and labels for input/output.
    category: Targeted evaluations
    visibility: this_group_only
    subgroups:
      - natural_qa_openbook_longans
      - summarization_cnndm
      - imdb
      - civil_comments
    adapter_keys_shown:
      - model
      - instructions
      - input_prefix
      - input_suffix
      - output_prefix
      - output_suffix

  - name: robustness_contrast_sets
    display_name: Robustness to contrast sets
    description: Evaluating equivariance to semantics-altering perturbations
    category: Targeted evaluations
    subgroup_display_mode: by_group
    visibility: this_group_only
    subgroups:
      - imdb
      - boolq

  - name: robustness_individual
    display_name: Robustness to single types of perturbations
    description: Evaluating robsustness to a single perturbation at a time (e.g., typos, synonyms)
    category: Targeted evaluations
    visibility: this_group_only

### Scenarios (the actual scenarios)

# Question answering scenarios
  - name: boolq
    display_name: BoolQ
    description: The BoolQ benchmark for binary (yes/no) question answering [(Clark et al., 2019)](https://aclanthology.org/N19-1300/).
    metric_groups:
      - accuracy
      - calibration
      - robustness
      - fairness
      - bias
      - toxicity
      - efficiency
      - general_information
    environment:
      main_name: quasi_exact_match
      main_split: valid
    taxonomy:
      task: question answering
      what: passages from Wikipedia, questions from search queries
      who: web users
      when: 2010s
      language: English

  - name: narrative_qa
    display_name: NarrativeQA
    description: The NarrativeQA benchmark for reading comprehension over narratives [(Kočiský et al., 2017)](https://aclanthology.org/Q18-1023/).
    metric_groups:
      - accuracy
      - calibration
      - robustness
      - fairness
      - bias
      - toxicity
      - efficiency
      - general_information
    environment:
      main_name: f1_score
      main_split: test
    taxonomy:
      task: question answering
      what: passages are books and movie scripts, questions are unknown
      who: "?"
      when: "?"
      language: English

  - name: natural_qa_closedbook
    display_name: NaturalQuestions (closed-book)
    description: The NaturalQuestions [(Kwiatkowski et al., 2019)](https://aclanthology.org/Q19-1026/) benchmark for question answering based on naturally-occurring queries through Google Search. The input does not include the Wikipedia page with the answer.
    metric_groups:
      - accuracy
      - calibration
      - robustness
      - fairness
      - bias
      - toxicity
      - efficiency
      - general_information
    environment:
      main_name: f1_score
      main_split: valid
    taxonomy:
      task: question answering
      what: passages from Wikipedia, questions from search queries
      who: web users
      when: 2010s
      language: English

  - name: natural_qa_openbook_longans
    display_name: NaturalQuestions (open-book)
    description: The NaturalQuestions [(Kwiatkowski et al., 2019)](https://aclanthology.org/Q19-1026/) benchmark for question answering based on naturally-occurring queries through Google Search. The input includes the Wikipedia page with the answer.
    metric_groups:
      - accuracy
      - calibration
      - robustness
      - fairness
      - bias
      - toxicity
      - efficiency
      - general_information
    environment:
      main_name: f1_score
      main_split: valid
    taxonomy:
      task: question answering
      what: passages from Wikipedia, questions from search queries
      who: web users
      when: 2010s
      language: English

  - name: quac
    display_name: QuAC (Question Answering in Context)
    short_display_name: QuAC
    description: The QuAC benchmark for question answering in the context of dialogues [(Choi et al., 2018)](https://aclanthology.org/D18-1241/).
    metric_groups:
      - accuracy
      - calibration
      - robustness
      - fairness
      - bias
      - toxicity
      - efficiency
      - general_information
    environment:
      main_name: f1_score
      main_split: valid
    taxonomy:
      task: question answering
      what: "?"
      who: "?"
      when: "?"
      language: English

  - name: hellaswag
    display_name: HellaSwag
    description: The HellaSwag benchmark for commonsense reasoning in question answering [(Zellers et al., 2019)](https://aclanthology.org/P19-1472/).
    metric_groups:
      - accuracy
      - calibration
      - robustness
      - fairness
      - efficiency
      - general_information
    environment:
      main_name: exact_match
      main_split: valid
    taxonomy:
      task: question answering
      what: commonsense reasoning
      who: "?"
      when: "?"
      language: English

  - name: openbookqa
    display_name: OpenbookQA
    description: The OpenbookQA benchmark for commonsense-intensive open book question answering [(Mihaylov et al., 2018)](https://aclanthology.org/D18-1260/).
    metric_groups:
      - accuracy
      - calibration
      - robustness
      - fairness
      - efficiency
      - general_information
    environment:
      main_name: exact_match
      main_split: test
    taxonomy:
      task: question answering
      what: "?"
      who: "?"
      when: "?"
      language: English

  - name: truthful_qa
    display_name: TruthfulQA
    description: The TruthfulQA benchmarking for measuring model truthfulness and commonsense knowledge in question answering [(Lin et al., 2022)](https://aclanthology.org/2022.acl-long.229/).
    metric_groups:
      - accuracy
      - calibration
      - robustness
      - fairness
      - efficiency
      - general_information
    environment:
      main_name: exact_match
      main_split: valid
    taxonomy:
      task: question answering
      what: "?"
      who: "?"
      when: "?"
      language: English

  - name: mmlu
    display_name: MMLU (Massive Multitask Language Understanding)
    short_display_name: MMLU
    description: The Massive Multitask Language Understanding (MMLU) benchmark for knowledge-intensive question answering across 57 domains [(Hendrycks et al., 2021)](https://openreview.net/forum?id=d7KBjmI3GmQ).
    metric_groups:
      - accuracy
      - calibration
      - robustness
      - fairness
      - efficiency
      - general_information
    environment:
      main_name: exact_match
      main_split: test
    taxonomy:
      task: question answering
      what: "?"
      who: "?"
      when: "?"
      language: English

# Information retrieval scenarios
  - name: msmarco_regular
    display_name: MS MARCO (regular track)
    short_display_name: MS MARCO (regular)
    description: The MS MARCO benchmark's regular track for passage retrieval in information retrieval [(https://microsoft.github.io/msmarco/)](https://microsoft.github.io/msmarco/).
    metric_groups:
      - accuracy
      - robustness
      - fairness
      - bias
      - toxicity
      - efficiency
      - general_information
    environment:
      main_name: RR@10
      main_split: valid
    taxonomy:
      task: information retrieval
      what: "?"
      who: "?"
      when: "?"
      language: English

  - name: msmarco_trec
    display_name: MS MARCO (TREC track)
    short_display_name: MS MARCO (TREC)
    description: The MS MARCO benchmark's deep learning TREC track for passage retrieval in information retrieval [(https://trec.nist.gov)](https://microsoft.github.io/msmarco/).
    metric_groups:
      - accuracy
      - robustness
      - fairness
      - bias
      - toxicity
      - efficiency
      - general_information
    environment:
      main_name: NDCG@10
      main_split: valid
    taxonomy:
      task: information retrieval
      what: "?"
      who: "?"
      when: "?"
      language: English

# Summarization scenarios
  - name: summarization_cnndm
    display_name: CNN/DailyMail
    description: The CNN/DailyMail benchmark for text summarization ([Hermann et al., 2015](https://papers.nips.cc/paper/2015/hash/afdec7005cc9f14302cd0474fd0f3c96-Abstract.html); [Nallapati et al.,2016](https://aclanthology.org/K16-1028/)).
    metric_groups:
      - accuracy
      - summarization_metrics
      - bias
      - toxicity
      - efficiency
      - general_information
    environment:
      main_name: rouge_2
      main_split: test
    taxonomy:
      task: summarization
      what: "?"
      who: "?"
      when: "?"
      language: English

  - name: summarization_xsum
    display_name: XSUM
    description: The XSUM benchmark for text summarization of BBC news articles [(Narayan et al., 2018)](https://aclanthology.org/D18-1206/).
    metric_groups:
      - accuracy
      - summarization_metrics
      - bias
      - toxicity
      - efficiency
      - general_information
    environment:
      main_name: rouge_2
      main_split: test
    taxonomy:
      task: summarization
      what: "?"
      who: "?"
      when: "?"
      language: English

# Sentiment analysis scenarios
  - name: imdb
    display_name: IMDB
    description: The IMDB benchmark for sentiment analysis in movie review [(Maas et al., 2011)](https://aclanthology.org/P11-1015/).
    metric_groups:
      - accuracy
      - calibration
      - robustness
      - fairness
      - bias
      - toxicity
      - efficiency
      - general_information
    environment:
      main_name: quasi_exact_match
      main_split: valid
    taxonomy:
      task: sentiment analysis
      what: movie reviews
      who: "?"
      when: "?"
      language: English

# Text classification scenarios
  - name: raft
    display_name: RAFT (Real-world Annotated Few-Shot)
    short_display_name: RAFT
    description: The Real-world annotated few-shot (RAFT) meta-benchmark of 11 real-world text classification tasks [(Alex et al., 2021)](https://datasets-benchmarks-proceedings.neurips.cc/paper/2021/hash/ca46c1b9512a7a8315fa3c5a946e8265-Abstract-round2.html).
    metric_groups:
      - accuracy
      - calibration
      - robustness
      - fairness
      - bias
      - toxicity
      - efficiency
      - general_information
    environment:
      main_name: quasi_exact_match
      main_split: test
    taxonomy:
      task: text classification
      what: "?"
      who: "?"
      when: "?"
      language: English

# Toxicity detection scenarios
  - name: civil_comments
    display_name: CivilComments
    description: The CivilComments benchmark for toxicity detection [(Borkan et al., 2019)](https://arxiv.org/pdf/1903.04561.pdf).
    metric_groups:
      - accuracy
      - calibration
      - robustness
      - fairness
      - bias
      - toxicity
      - efficiency
      - general_information
    environment:
      main_name: quasi_exact_match
      main_split: test
    taxonomy:
      task: toxicity classification
      what: "?"
      who: "?"
      when: "?"
      language: English

## Language scenarios
# Language modeling
  - name: ice
    display_name: ICE (International Corpus of English)
    short_display_name: ICE
    description: The International Corpus of English (ICE) drawn from English speakers from various places in the world, initiated by [Greenbaum (1991)](https://www.cambridge.org/core/journals/english-today/article/abs/ice-the-international-corpus-of-english/47808205394C538393C3FD8E62E5E701).
    metric_groups:
      - accuracy
      - efficiency
      - general_information
    environment:
      main_name: bits_per_byte
      main_split: test
    taxonomy:
      task: language modeling
      what: "?"
      who: "?"
      when: "?"
      language: English varieties from different nations

  - name: the_pile
    display_name: The Pile
    description: The Pile corpus for measuring lanugage model performance across various domains [(Gao et al., 2020)](https://arxiv.org/pdf/2101.00027.pdf).
    metric_groups:
      - accuracy
      - efficiency
      - general_information
    environment:
      main_name: bits_per_byte
      main_split: test
    taxonomy:
      task: language modeling
      what: "?"
      who: "?"
      when: "?"
      language: English, code

  - name: twitter_aae
    display_name: TwitterAAE
    description: The TwitterAAE corpus of [Blodgett et al. (2016)](https://aclanthology.org/D16-1120/) for measuring language model performance in tweets as a function of speaker dialect.
    metric_groups:
      - accuracy
      - efficiency
      - general_information
    environment:
      main_name: bits_per_byte
      main_split: test
    taxonomy:
      task: language modeling
      what: "?"
      who: "?"
      when: "?"
      language: English (AAE-aligned and White-aligned)

  - name: twitter_aae_aa
    display_name: TwitterAAE (AA)
    description: The TwitterAAE corpus of [Blodgett et al. (2016)](https://aclanthology.org/D16-1120/) for measuring language model performance on African-American-aligned Tweets.
    metric_groups:
      - accuracy
      - efficiency
      - general_information
    environment:
      main_name: bits_per_byte
      main_split: test
    taxonomy:
      task: language modeling
      what: "?"
      who: "?"
      when: "?"
      language: English (AAE-aligned)

  - name: twitter_aae_white
    display_name: TwitterAAE (white)
    description: The TwitterAAE corpus of [Blodgett et al. (2016)](https://aclanthology.org/D16-1120/) for measuring language model performance on White-aligned Tweets.
    metric_groups:
      - accuracy
      - efficiency
      - general_information
    environment:
      main_name: bits_per_byte
      main_split: test
    taxonomy:
      task: language modeling
      what: "?"
      who: "?"
      when: "?"
      language: English (White-aligned)

# Minimal pairs
  - name: blimp
    display_name: BLiMP (The Benchmark of Linguistic Minimal Pairs for English)
    short_display_name: BLiMP
    description: The Benchmark of Linguistic Minimal Pairs for English (BLiMP) for measuring performance on linguistic phenomena using minimal pair design [(Warstadt et al., 2020)](https://aclanthology.org/2020.tacl-1.25/).
    metric_groups:
      - accuracy
      - efficiency
      - general_information
    environment:
      main_name: exact_match
      main_split: test
    taxonomy:
      task: grammaticality
      what: constructed minimal pair sentences
      who: linguists
      when: "2019"
      language: English

## Knowledge scenarios
  - name: wikifact
    display_name: WikiFact
    description: Scenario introduced in this work, inspired by [Petroni et al. (2019)](https://aclanthology.org/D19-1250/), to more extensively test factual knowledge.
    metric_groups:
      - accuracy
      - efficiency
      - general_information
    environment:
      main_name: quasi_exact_match
      main_split: test
    taxonomy:
      task: knowledge base completion
      what: entity-relation-entity triples in natural language form
      who: automatically generated from templates
      when: "?"
      language: structured English

## Reasoning scenarios
# Primitive-focused reasoning
  - name: babi_qa
    display_name: bAbI
    description: The bAbI benchmark for measuring understanding and reasoning [(Weston et al., 2015)](https://arxiv.org/pdf/1502.05698.pdf).
    metric_groups:
      - accuracy
      - efficiency
      - general_information
    environment:
      main_name: quasi_exact_match
      main_split: test
    taxonomy:
      task: question answering
      what: reasoning
      who: synthetic
      when: "2015"
      language: English

  - name: dyck_language
    display_name: Dyck
    description: Scenario testing hierarchical reasoning through the Dyck formal languages [(Suzgun et al., 2019)](https://aclanthology.org/W19-3905/).
    metric_groups:
      - accuracy
      - efficiency
      - general_information
    environment:
      main_name: exact_match_indicator
      main_split: test
    taxonomy:
      task: next-word prediction
      what: Dyck formal language
      who: n/a
      when: n/a
      language: synthetic

  - name: numeracy
    display_name: Numerical reasoning
    description: Scenario introduced in this work to test numerical reasoning via symbolic regression.
    metric_groups:
      - accuracy
      - efficiency
      - general_information
    environment:
      main_name: absolute_value_difference
      main_split: test
    taxonomy:
      task: next-word prediction
      what: Dyck formal language
      who: n/a
      when: n/a
      language: synthetic

  - name: synthetic_reasoning
    display_name: Synthetic reasoning (abstract symbols)
    description: Synthetic reasoning tasks defined using abstract symbols based on LIME [(Wu et al., 2021)](https://proceedings.mlr.press/v139/wu21c.html).
    metric_groups:
      - accuracy
      - efficiency
      - general_information
    environment:
      main_name: quasi_exact_match
      main_split: test
    taxonomy:
      task: "?"
      what: n/a
      who: n/a
      when: n/a
      language: synthetic

  - name: synthetic_reasoning_natural
    display_name: Synthetic reasoning (natural language)
    description: Synthetic reasoning tasks defined using simple natural language based on LIME [(Wu et al., 2021)](https://proceedings.mlr.press/v139/wu21c.html).
    metric_groups:
      - accuracy
      - efficiency
      - general_information
    environment:
      main_name: f1_set_match
      main_split: test
    taxonomy:
      task: "?"
      what: n/a
      who: n/a
      when: n/a
      language: synthetic

# Realistic reasoning
  - name: gsm
    display_name: GSM8K (Grade school math word problems)
    short_display_name: GSM8K
    description: The grade school math word problems dataset (GSM8K) for testing mathematical reasoning on grade-school math problems [(Cobbe et al., 2021)](https://arxiv.org/pdf/2110.14168.pdf).
    metric_groups:
      - accuracy
      - efficiency
      - general_information
    environment:
      main_name: exact_match_indicator
      main_split: test
    taxonomy:
      task: "?"
      what: n/a
      who: n/a
      when: n/a
      language: synthetic

  - name: math_regular
    display_name: MATH
    description: The MATH benchmark for measuring mathematical problem solving on competition math problems [(Hendrycks et al., 2021)](https://datasets-benchmarks-proceedings.neurips.cc/paper/2021/hash/be83ab3ecd0db773eb2dc1b0a17836a1-Abstract-round2.html).
    metric_groups:
      - accuracy
      - efficiency
      - general_information
    environment:
      main_name: math_equiv
      main_split: test
    taxonomy:
      task: "?"
      what: n/a
      who: n/a
      when: n/a
      language: synthetic

  - name: math_chain_of_thought
    display_name: MATH (chain-of-thoughts)
    description: The MATH benchmark for measuring mathematical problem solving on competition math problems with chain-of-thoughts style reasoning [(Hendrycks et al., 2021)](https://datasets-benchmarks-proceedings.neurips.cc/paper/2021/hash/be83ab3ecd0db773eb2dc1b0a17836a1-Abstract-round2.html).
    metric_groups:
      - accuracy
      - efficiency
      - general_information
    environment:
      main_name: math_equiv_chain_of_thought
      main_split: test
    taxonomy:
      task: "?"
      what: n/a
      who: n/a
      when: n/a
      language: synthetic

  - name: code_apps
    display_name: APPS (Code)
    description: The APPS benchmark for measuring competence on code challenges [(Hendrycks et al., 2021)](https://datasets-benchmarks-proceedings.neurips.cc/paper/2021/hash/c24cd76e1ce41366a4bbe8a49b02a028-Abstract-round2.html).
    metric_groups:
      - apps_metrics
      - efficiency
      - general_information
    environment:
      # We do not include accuracy as it is subsumed by apps
      main_name: test_avg
      main_split: test
    taxonomy:
      task: "?"
      what: n/a
      who: n/a
      when: n/a
      language: synthetic

  - name: code_humaneval
    display_name: HumanEval (Code)
    description: The HumanEval benchmark for measuring functional correctness for synthesizing programs from docstrings [(Chen et al., 2021)](https://arxiv.org/pdf/2107.03374.pdf).
    metric_groups:
      - accuracy
      - efficiency
      - general_information
    environment:
      main_name: pass
      main_split: test
    taxonomy:
      task: "?"
      what: n/a
      who: n/a
      when: n/a
      language: synthetic

  - name: legal_support
    display_name: LegalSupport
    description: Scenario introduced in this work to measure fine-grained legal reasoning through reverse entailment.
    metric_groups:
      - accuracy
      - efficiency
      - general_information
    environment:
      main_name: quasi_exact_match
      main_split: test
    taxonomy:
      task: "?"
      what: n/a
      who: n/a
      when: n/a
      language: synthetic

  - name: lsat_qa
    display_name: LSAT
    description: The LSAT benchmark for measuring analytical reasoning on the Law School Admission Test (LSAT; [Zhong et al., 2021](https://arxiv.org/pdf/2104.06598.pdf)).
    metric_groups:
      - accuracy
      - efficiency
      - general_information
    environment:
      main_name: quasi_exact_match
      main_split: test
    taxonomy:
      task: "?"
      what: n/a
      who: n/a
      when: n/a
      language: synthetic

  - name: lextreme
    display_name: LEXTREME
    description: A Multilingual Legal Benchmark for Natural Language Understanding
    metric_groups:
      - classification_metrics
      - calibration
      - efficiency
      - general_information
    environment:
      main_name: classification_macro_f1
      main_split: test

  - name: lex_glue
    display_name: LexGLUE
    description: A Benchmark Dataset for Legal Language Understanding in English
    metric_groups:
      - classification_metrics
      - calibration
      - efficiency
      - general_information
    environment:
      main_name: classification_macro_f1
      main_split: test

  - name: billsum_legal_summarization
    display_name: BillSum
    description: The BillSum benchmark for legal text summarization ([Kornilova & Eidelmann, 2020](https://aclanthology.org/D19-5406/)).
    metric_groups:
      - accuracy
      - summarization_metrics
      - bias
      - toxicity
      - efficiency
      - general_information
    environment:
      main_name: rouge_2
      main_split: test
    taxonomy:
      task: summarization
      what: legal text from US bills
      who: lawyers
      language: English

  - name: multilexsum_legal_summarization
    display_name: MultiLexSum
    description: The MultiLexSum benchmark for legal text summarization ([Shen et al., 2022](https://arxiv.org/abs/2206.10883)).
    metric_groups:
      - accuracy
      - summarization_metrics
      - bias
      - toxicity
      - efficiency
      - general_information
    environment:
      main_name: rouge_2
      main_split: test
    taxonomy:
      task: summarization
      what: legal text from US civil rights lawsuits
      who: lawyers
      language: English

  - name: eurlexsum_legal_summarization
    display_name: EurLexSum
    description: The EurLexSum benchmark for legal text summarization ([Aumiller et al., 2022](https://arxiv.org/abs/2210.13448)).
    metric_groups:
      - accuracy
      - summarization_metrics
      - bias
      - toxicity
      - efficiency
      - general_information
    environment:
      main_name: rouge_2
      main_split: test
    taxonomy:
      task: summarization
      what: legal text from EU legislation
      who: lawyers
      when: 1960 - 2020
      language: English

  - name: entity_data_imputation
    display_name: Data imputation
    description: Scenario from [Mei et al. (2021)](https://ieeexplore.ieee.org/document/9458712/) that tests the ability to impute missing entities in a data table.
    metric_groups:
      - accuracy
      - efficiency
      - general_information
    environment:
      main_name: quasi_exact_match
      main_split: test
    taxonomy:
      task: "?"
      what: n/a
      who: n/a
      when: n/a
      language: synthetic

  - name: entity_matching
    display_name: Entity matching
    description: Scenario from Magellan [(Konda et al., 2016)](https://dl.acm.org/doi/10.14778/3007263.3007314) that tests the ability to determine if two entities match.
    metric_groups:
      - accuracy
      - efficiency
      - general_information
    environment:
      main_name: quasi_exact_match
      main_split: test
    taxonomy:
      task: "?"
      what: n/a
      who: n/a
      when: n/a
      language: synthetic

## Copyright scenarios
  - name: copyright_text
    display_name: Copyright (text)
    description: Scenario introduced in this work to measure copyright and memorization behavior for books, based off of [Carlini et al. (2021)](https://www.usenix.org/biblio-11958).
    metric_groups:
      - copyright_metrics
      - bias
      - toxicity
      - efficiency
      - general_information
    environment:
      main_split: test
    taxonomy:
      task: "?"
      what: n/a
      who: n/a
      when: n/a
      language: synthetic

  - name: copyright_code
    display_name: Copyright (code)
    description: Scenario introduced in this work to measure copyright and memorization behavior for code, based off of [Carlini et al. (2021)](https://www.usenix.org/biblio-11958).
    metric_groups:
      - copyright_metrics
      - bias
      - toxicity
      - efficiency
      - general_information
    environment:
      main_split: test
    taxonomy:
      task: "?"
      what: n/a
      who: n/a
      when: n/a
      language: synthetic

## Disinformation scenarios
  - name: disinformation_reiteration
    display_name: Disinformation (reiteration)
    description: Scenario from [Buchanan et al. (2021)](https://cset.georgetown.edu/publication/truth-lies-and-automation/) that tests the ability to reiterate disinformation content.
    metric_groups:
      - disinformation_metrics
      - bias
      - toxicity
      - efficiency
      - general_information
    environment:
      main_split: valid
    taxonomy:
      task: "?"
      what: n/a
      who: n/a
      when: n/a
      language: synthetic

  - name: disinformation_wedging
    display_name: Disinformation (wedging)
    description: Scenario from [Buchanan et al. (2021)](https://cset.georgetown.edu/publication/truth-lies-and-automation/) that tests the ability to generate divisive and wedging content.
    metric_groups:
      - disinformation_metrics
      - bias
      - toxicity
      - efficiency
      - general_information
    environment:
      main_split: valid
    taxonomy:
      task: "?"
      what: n/a
      who: n/a
      when: n/a
      language: synthetic

## Bias scenarios
  - name: bbq
    display_name: BBQ (Bias Benchmark for Question Answering)
    short_display_name: BBQ
    description: The Bias Benchmark for Question Answering (BBQ) for measuring social bias in question answering in ambiguous and unambigous context [(Parrish et al., 2022)](https://aclanthology.org/2022.findings-acl.165/).
    metric_groups:
      - accuracy
      - bbq_metrics
      - efficiency
      - general_information
    environment:
      main_name: quasi_exact_match
      main_split: test
    taxonomy:
      task: "?"
      what: n/a
      who: n/a
      when: n/a
      language: synthetic

## Toxicity scenarios
  - name: bold
    display_name: BOLD (Bias in Open-Ended Language Generation Dataset)
    short_display_name: BOLD
    description: The Bias in Open-Ended Language Generation Dataset (BOLD) for measuring biases and toxicity in open-ended language generation [(Dhamala et al., 2021)](https://dl.acm.org/doi/10.1145/3442188.3445924).
    metric_groups:
      - toxicity
      - bias
      - efficiency
      - general_information
    environment:
      main_split: test
    taxonomy:
      task: "?"
      what: n/a
      who: n/a
      when: n/a
      language: synthetic

  - name: real_toxicity_prompts
    display_name: RealToxicityPrompts
    description: The RealToxicityPrompts dataset for measuring toxicity in prompted model generations [(Gehman et al., 2020)](https://aclanthology.org/2020.findings-emnlp.301/).
    metric_groups:
      - toxicity
      - bias
      - efficiency
      - general_information
    sub_splits:
      - toxic
      - non-toxic
    environment:
      main_split: test
    taxonomy:
      task: "?"
      what: n/a
      who: n/a
      when: n/a
      language: synthetic

## Efficiency scenarios
  - name: synthetic_efficiency
    display_name: Synthetic efficiency
    description: Scenario introduced in this work to better understand inference runtime performance of various models.
    metric_groups:
      - efficiency_detailed
      - general_information
    environment:
      main_split: test
    adapter_keys_shown:
      - model
      - max_tokens
    taxonomy:
      task: "?"
      what: n/a
      who: n/a
      when: n/a
      language: synthetic

## Aspirational scenarios
# Task coverage
  - name: data_to_text_generation
    display_name: Data-to-text generation 
    description: Currently, we prioritize user-facing tasks in our core scenarios, but don't implement data-to-text generation. Could be implemented via WebNLG, E2E, ToTTo, etc.
    taxonomy:
      task: data-to-text generation
    todo: true

  - name: fact_verification
    display_name: Fact verification 
    description: Currently, we prioritize user-facing tasks in our core scenarios, but don't implement fact verification. Could be implemented via FEVER.
    taxonomy:
      task: fact verification
    todo: true

  - name: copywriting
    display_name: Copywriting 
    description: Currently, we prioritize user-facing tasks in our core scenarios, but don't implement tasks that have not been historically studied in the NLP research community like (ad) copywriting.
    taxonomy:
      task: copywriting
    todo: true

  - name: story_generation
    display_name: Story generation
    description: Currently, we prioritize user-facing tasks in our core scenarios, but don't implement more creative and interactive tasks like story generation.
    taxonomy:
      task: story generation
    todo: true

# Domain coverage
  - name: biomedical_scenarios
    display_name: Biomedical scenarios
    description: Currently, we implement scenarios from common domains in NLP research, neglecting various domains where language technologies could provide significant value.
    taxonomy:
      what: Biomedical text (e.g., biomedicine papers)
    todo: true

  - name: clinical_scenarios
    display_name: Clinical scenarios
    description: Currently, we implement scenarios from common domains in NLP research, neglecting various domains where language technologies could provide significant value.
    taxonomy:
      what: Clincal text (e.g., clinical notes)
    todo: true

  - name: financial_scenarios
    display_name: Financial scenarios
    description: Currently, we implement scenarios from common domains in NLP research, neglecting various domains where language technologies could provide significant value.
    taxonomy:
      what: Financial text (e.g., financial reports)
    todo: true

  - name: customer_service_scenarios
    display_name: Customer services scenarios
    description: Currently, we implement scenarios from common domains in NLP research, neglecting various domains where language technologies could provide significant value.
    taxonomy:
      what: Customer service text (e.g., customer service chat logs)
    todo: true

  - name: educational_scenarios
    display_name: Educational scenarios
    description: Currently, we implement scenarios from common domains in NLP research, neglecting various domains where language technologies could provide significant value.
    taxonomy:
      what: Text from educational contexts (e.g., student-teacher interactions)
    todo: true

  - name: very_recent_scenarios
    display_name: Very recent scenarios
    description: Currently, we implement scenarios using standard NLP datasets. However, to test temporal generalization as the world and language change, we should implement scenarios with very recent data (e.g., current world events) like StreamingQA.
    taxonomy:
      when: present
    todo: true

  - name: historical_scenarios
    display_name: Scenarios involving historic data
    description: Currently, we implement scenarios using standard NLP datasets, which predominantly are from post-Internet and contemporary society. However, to test temporal generalization for using models in the digital humanities for historic data, we should implement scenarios with significantly older data (e.g., text from 1800s).
    taxonomy:
      when: distant past
    todo: true

  - name: not_native_English_speaker
    display_name: Scenarios involving non-native speakers
    description: Currently, we implement scenarios of an unknown composition of native and non-native English speakers. We should implement scenarios to ensure coverage of language from non-native English speakers.
    taxonomy:
      who: non-native English speakers
      language: English
    todo: true

  - name: non_US_demographics
    display_name: Scenarios involving data from marginalized demographics in non-US English-speaking regions 
    description: Currently, we ensure some coverage of language based on US-centric demographic groups, including marginalized groups. We should implement scenarios to ensure coverage of other socially-relevant groups beyond US demographics (e.g., caste in India).
    taxonomy:
      who: relevant demographics in non-US English-speaking regions
      language: English
    todo: true

# Language coverage
  - name: non_english
    display_name: Scenarios for languages beyond English.
    description: Currently, we only implement English scenarios.
    taxonomy:
      language: non-English
    todo: true

  - name: user_facing_tasks_english_dialects
    display_name: Scenarios with user-facing tasks on English dialects
    description: Currently, evaluate performance on English dialects via language modeling (e.g., TwitterAAE, ICE), but it would be good to implement user-facing tasks for these dialects.
    taxonomy:
      task: user-facing tasks
      language: English dialects
    todo: true<|MERGE_RESOLUTION|>--- conflicted
+++ resolved
@@ -89,7 +89,6 @@
     num_parameters: 52000000000
     release_date: 2021-12-01
   - name: anthropic/claude-v1.3
-<<<<<<< HEAD
     display_name: Anthropic Claude V1.3
     description: A model trained using reinforcement learning from human feedback ([docs](https://www.anthropic.com/index/introducing-claude)).
     creator_organization: Anthropic
@@ -100,20 +99,6 @@
     description: A lightweight version of Claude, a model trained using reinforcement learning from human feedback ([docs](https://www.anthropic.com/index/introducing-claude)).
     creator_organization: Anthropic
     access: limited
-=======
-    display_name: Anthropic Claude V1.3 (52B)
-    description: A 52B parameter language model, trained using reinforcement learning from human feedback [paper](https://arxiv.org/pdf/2204.05862.pdf).
-    creator_organization: Anthropic
-    access: limited
-    num_parameters: 52000000000
-    release_date: 2023-03-17
-  - name: anthropic/claude-instant-v1
-    display_name: Anthropic Claude Instant V1 (TBD)
-    description: A TBD parameter language model (light weight version of Anthropic Claude) [paper](https://arxiv.org/pdf/2204.05862.pdf).
-    creator_organization: Anthropic
-    access: limited
-    num_parameters: 13000000000
->>>>>>> ad7c231f
     release_date: 2023-03-17
 
   # BigScience
