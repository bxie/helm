--- conflicted
+++ resolved
@@ -8,13 +8,8 @@
 from dataclasses import asdict, dataclass, field
 from sqlitedict import SqliteDict
 
-<<<<<<< HEAD
-from common.authentication import Authentication
-from common.general import hlog
-=======
 from src.common.hierarchical_logger import hlog
 from src.common.authentication import Authentication
->>>>>>> c2b51ea1
 
 
 # TODO: Move this to a configuration file (`default_quotas.conf` alongside `accounts.jsonl`)
