--- conflicted
+++ resolved
@@ -243,11 +243,8 @@
     venv/bin/benchmark-run -r raft:subset=ade_corpus_v2
     venv/bin/benchmark-run -r natural_qa:mode=closedbook
     venv/bin/benchmark-run -r quac
-<<<<<<< HEAD
+    venv/bin/benchmark-run -r wikitext_103
     venv/bin/benchmark-run -r blimp:phenomenon=irregular_forms
-=======
-    venv/bin/benchmark-run -r wikitext_103
->>>>>>> 8bdd3d88
 
 You can also run the benchmark using a local proxy, in which case you have to
 first start a local server (see instructions above for more details).
