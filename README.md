<<<<<<< HEAD
Welcome!  This internal repository contains all the assets for the CRFM/Mercury
benchmarking project.  There are two related parts:

1. Proxy (`src/proxy`): provides a unified way to access major language models.
2. Benchmarking (see `src/benchmark`): evaluates such language models.

# Setup

To install any dependencies (into `venv`):

    ./pre-commit.sh

# Proxy access to language models

We provide a single unified entry point into accessing large language models
(e.g., GPT-3, Jurassic).  This provides both a web interface and a REST API.

## Using (for most people)

To use the web interface, go to https://crfm-models.stanford.edu.

To use the REST API, see [demo.py](demo.py).

## Deploying locally (for developers)

Create `prod_env/credentials.conf` to contain the API keys for any language
models you have access to.

    openaiApiKey: ...
    ai21ApiKey: ...

To start a local server (go to `http://localhost:1959` to try it out):

    venv/bin/proxy-server

### For macOS developers

Bypass the added security that restricts multithreading by running:

    OBJC_DISABLE_INITIALIZE_FORK_SAFETY=YES venv/bin/proxy-server

## Deploying to production (for maintainers)

The production version of the proxy is running on `crfm-models.stanford.edu`;
you need to get permission to get ssh access.

### One-time setup

This is done, but just for the record:

    laptop:$ ssh crfm-models.stanford.edu
    crfm-models:$ cd /home
    crfm-models:$ git clone git@github.com:stanford-crfm/benchmarking
    crfm-models:$ cd benchmarking
    crfm-models:$ mkdir prod_env
    crfm-models:$ echo '{"api_key": "crfm"}' > prod_env/accounts.jsonl
    laptop:$ rsync -arvz prod_env/credentials.conf crfm-models.stanford.edu:/home/benchmarking/prod_env

#### Perspective API

We use Google's [Perspective API](https://www.perspectiveapi.com) to calculate the toxicity of completions.
To send requests to PerspectiveAPI, we need to generate an API key from GCP. Follow the
[Get Started guide](https://developers.perspectiveapi.com/s/docs-get-started)
to request the service and the [Enable the API guide](https://developers.perspectiveapi.com/s/docs-enable-the-api)
to generate the API key. Once you have a valid API key, add an entry to `credentials.conf`:

```
perspectiveApiKey: <Generated API key>
```

By default, Perspective API allows only 1 query per second. Fill out this
[form](https://developers.perspectiveapi.com/s/request-quota-increase) to increase the request quota.

The [current API key](https://console.cloud.google.com/apis/api/commentanalyzer.googleapis.com/overview?authuser=1&project=hai-gcp-models)
we are using in production was created with the `hai-gcp-models` account and allows 200 queries per second.
**The API key expires on 7/30/2022.**

#### SSL

The SSL certificate, CSR and private key for crfm-models.stanford.edu is stored at `/home/ssl`.
**The current SSL certificate expires on 12/30/2022.**

To renew the SSL certificate, follow these steps:

1. Fill out this [form](https://certificate.stanford.edu/cert-request):
    1. Log on with your SUNet ID. You must be an admin in order to submit a request.
    1. For `Server Name`, put `crfm-models.stanford.edu`.
    1. For `Server type`, select `OTHER`.
    1. For `Contact group/mailman address`, enter your Stanford email address.
    1. Under `Copy and paste your CSR`, paste the content of `/home/ssl/public.csr`.
    1. Leave the optional fields blank and click `Submit`.
    1. You should receive your certificate by email within 2 business days.
2. Once you receive the SSL cert, concatenate the contents of `X509 Certificate only, Base64 encoded`
   with the contents of `X509 Intermediates/root only Reverse, Base64 encoded`
   and place it at path `/home/ssl/crfm-models.crt`. `crfm-models.crt` should look something like this:

   ```text
    -----BEGIN CERTIFICATE-----
    (Your Primary SSL certificate: .crt)
    -----END CERTIFICATE-----
    -----BEGIN CERTIFICATE-----
    (Your Intermediate certificate: reversed.crt)
    -----END CERTIFICATE-----
   ```
3. Restart the server.
4. Open the [website](https://crfm-models.stanford.edu) in a browser and verify the connection is secure.

##### Misplaced private key or CSR

If, for whatever reason, the private key or CSR is misplaced, generate new ones by running:

`sudo openssl req -new -nodes -newkey rsa:2048 -keyout private.key -out public.csr`

and fill out the form:

```text
Country Name (2 letter code) [AU]:US
State or Province Name (full name) [Some-State]:California
Locality Name (eg, city) []:Stanford
Organization Name (eg, company) [Internet Widgits Pty Ltd]:Stanford University
Organizational Unit Name (eg, section) []:CRFM
Common Name (e.g. server FQDN or YOUR name) []:crfm-models.stanford.edu
Email Address []:

Please enter the following 'extra' attributes
to be sent with your certificate request
A challenge password []:
An optional company name []:
```

Then, follow the steps above to request for a new SSL certificate.

### Every time we need to deploy:

Update the code:

    laptop:$ ssh crfm-models.stanford.edu
    crfm-models:$ cd /home/benchmarking
    crfm-models:$ git pull
    crfm-models:$ ./pre-commit.sh

If everything looks okay:

    ssh crfm@crfm-models.stanford.edu

    # Switch into the screen session
    crfm-models:$ screen -r deploy

    # Hit ctrl-c to kill the existing process
    # Restart the server
    sudo venv/bin/proxy-server -p 443 --ssl-key-file /home/ssl/private.key --ssl-cert-file /home/ssl/crfm-models.crt --workers 16 &> server.log

    # Exit the screen session: ctrl-ad

The recommended number of Gunicorn workers is twice the number of cores. 
crfm-models.stanford.edu has 8 cores (verified with `nproc`) * 2 = 16 workers.

Double check that the [website](https://crfm-models.stanford.edu) still works.
The server logs can be streamed by running: `tail -f /home/benchmarking/server.log`.

# Benchmarking

## Code structure

Here's a birds-eye view of how the benchmarking process interacts with the main
classes (see `benchmark`):

- A `Scenario` (given by a `ScenarioSpec`) specifies a task and a data
  distribution.  It specifies a set of `Instance`s, where each `Instance` has
  an input (e.g., question) and a set of `Reference` outputs (e.g., multiple
  choice answers).

- A `DataPreprocessor` takes in a `Scenario` and produces a list of `Instance`s
  Each `Instance` is given a unique ID. The set of `Instance`s is augmented
  according to `DataAugmenterSpec`.

- An `Adapter` (given by an `AdaptationSpec`) takes a list of `Instance`s and
  adapts it to a set of `Request`s to the API (e.g., the model, temperature,
  number of in-context training examples).  Formally, the output
  is a `ScenarioState` containing a set of `RequestState`s, where each
  `RequestState` consists of a `Request` and any metadata used to track the
  role of this `Request` (e.g., the relevant `Instance` and `Reference`).

- An `Executor` (given by an `ExecutionSpec`) executes each `Request` in the
  `RequestState` to produce a `RequestResult` for each one; everything is
  encapsulated in a `ScenarioState`.

- A `Metric` (given by a `MetricSpec`) takes a `ScenarioState` containing
  `RequestResults`s and produces a set of `Stat`s (e.g., accuracy, accuracy@5,
  toxicity, bias, etc.).

- A `Runner` is the top-level controller that runs the above steps and is
  driven by a set of `RunSpec`s.

There are three types of classes:

- Specifications (e.g., `AdapterSpec`, `ExecutionSpec`, `RunSpec`):
  specified manually by the user.  Note that `Scenario` and `Metric` are
  subclassed, so they are constructed by `ObjectSpec`, which specifies the
  subclass name and a free-form dictionary of arguments.
- States (e.g., `Instance`, `ScenarioState`, `Request`, `RequestResult`): these
  are automatically generated and can be serialized.
- Controllers (e.g., `Scenario`, `Adapter`, `Executor`, `Metric`, `Runner`):
  these have the bulk of the code and should not be serialized.

## Data Augmentations

To apply data augmentation, create a `DataAugmenterSpec` with a list of
`PerturbationSpec`s and pass it into `RunSpec`. The following is an
example:

```python
    data_augmenter_spec = DataAugmenterSpec(
        perturbation_specs=[
            PerturbationSpec(
                class_name="benchmark.augmentations.perturbation.ExtraSpacePerturbation",
                args={"num_spaces": 5},
            )
        ],
        should_perturb_references=False,
        should_augment_train_instances=False,
        should_include_original_train=False,
        should_augment_eval_instances=True,
        should_include_original_eval=True,
    )
    run_spec = RunSpec(
        ...
        data_augmenter_spec=data_augmenter_spec
    )
```

In the example above, the `DataPreprocessor` will augment the set of evaluation instances by perturbing
the original set of instances with the `ExtraSpacePerturbation`, where spaces in the text are
replaced with `num_spaces` number of spaces.

We currently only support applying a single perturbation to an instance instead of chaining
multiple perturbations and applying it onto a single instance.

### Adding a new perturbation

To add a new perturbation to the framework, create a new file at `src/benchmark/augmentations` with the name
`<Name of perturbation>_perturbation.py` e.g., `typo_perturbation.py`. Inside the file, create a new class
(name it `<Name of the perturbation>Perturbation` e.g., `TypoPerturbation`)
that extends the abstract class `Perturbation` and implement the `perturb` method which
takes in text and outputs the perturbed text.
Add your new perturbation to `src/benchmark/__init__.py`.
Add a test for the new perturbation in `test_perturbation.py`.

## Supporting new Hugging Face tokenizers

1. Give the tokenizer a name. Use the same name that's used in Hugging Face (e.g., "EleutherAI/gpt-j-6B").
2. In `HuggingFaceTokenizers`, we load and cache tokenizers in memory. Add logic to handle 
   the tokenizer in the `load_tokenizer` method.
3. Add a test in `test_huggingface_tokenizer.py` to make sure we can load the tokenizer from Hugging Face.   
4. Add a new class `<Name of tokenizer>WindowService` in file `<Name of tokenizer>_window_service.py`.
   Follow what we did for `GPTJWindowService`.
5. Import the new `WindowService` and map the model(s) to it in `WindowServiceFactory`.

## Running the benchmark

Examples of running the benchmark:

    venv/bin/benchmark-run
    venv/bin/benchmark-run -r mmlu:subject=philosophy
    venv/bin/benchmark-run -r synthetic_reasoning_natural:difficulty=easy
    venv/bin/benchmark-run -r twitter_aae:demographic=aa
    venv/bin/benchmark-run -r copyright:datatag=pilot
    venv/bin/benchmark-run -r disinformation:capability=reiteration
    venv/bin/benchmark-run -r wikifact:k=2,subject=P31
    venv/bin/benchmark-run -r code:dataset=APPS
    venv/bin/benchmark-run -r the_pile:subset=OpenSubtitles
    venv/bin/benchmark-run -r wikifact:subject=P31
    venv/bin/benchmark-run -r raft:subset=ade_corpus_v2
    venv/bin/benchmark-run -r natural_qa:mode=closedbook
    venv/bin/benchmark-run -r natural_qa:mode=openbook-longans
    venv/bin/benchmark-run -r quac
    venv/bin/benchmark-run -r wikitext_103
    venv/bin/benchmark-run -r blimp:phenomenon=irregular_forms
    venv/bin/benchmark-run -r narrative_qa
    venv/bin/benchmark-run -r news_qa
    venv/bin/benchmark-run -r imdb
    venv/bin/benchmark-run -r twitter_aae:demographic=aa

You can also run the benchmark using a local proxy, in which case you have to
first start a local server (see instructions above for more details).

### To estimate token usage

To estimate token usage without making any requests, append the `--dry-run` option:

    venv/bin/benchmark-run -r <RunSpec to estimate token usage> --dry-run

For example, running `venv/bin/benchmark-run -r real_toxicity_prompts --dry-run` outputs:

```text
  Stats {
    MetricName(name='estimated_num_tokens_cost', k=None, split=None, sub_split=None, perturbation=None)[min=505.000, mean=514.957, max=536.000, sum=514957.000 (1000)]
  }
```

where `sum` indicates the estimated total number of tokens used for the specific `RunSpec`.

For the OpenAI models, we use a
[GPT-2 Tokenizer](https://github.com/stanford-crfm/benchmarking/blob/master/src/proxy/tokenizer/openai_token_counter.py#L12)
to estimate the token usage. The tokenizer will be downloaded and cached when running a dry run.

## Final benchmarking (Infrastructure team only)

1. `ssh sc`.
1. Create a screen session: `screen -S benchmarking`.
1. Use a john to run the suite: `nlprun --priority high -c 8 -g 0 --memory 64g`.
1. Go to the source code directory: `cd /u/scr/nlp/crfm/benchmarking/benchmarking`.
   We have 700 GB of disk space total on `/u/scr/nlp/crfm`.
1. Pull the latest changes: `git pull`.
1. Activate the Conda environment: `conda activate crfm_benchmarking`
   1. Run `pip install -e .` if there are new dependencies to install.
1. Run `benchmark-present-all.sh`: 
   `bash scripts/benchmark-present-all.sh --max-eval-instances 1000 --num-threads 1 --priority 2 --local`.
1. Exit the screen session: `ctrl+ad`.
1. To check on the screen session: `screen -r benchmarking`.

### Offline evaluation for `MicrosoftClient` models

#### Exporting requests

1. `ssh scdt`.
1. `cd /u/scr/nlp/crfm/benchmarking/benchmarking`.
1. Create a screen session: `screen -S microsoft`.
1. Activate the Conda environment: `conda activate crfm_benchmarking`.
1. Do a dry run for the MT-NLG models to generate `RequestState`s: `benchmark-present --suite microsoft 
   --models-to-run microsoft/TNLGv2_530B microsoft/TNLGv2_7B --max-eval-instances 1000 --num-threads 1 --priority 2 
   --local --conf-path src/benchmark/presentation/run_specs.conf --dry-run`.
1. Once the dry run is done, run 
   `python3 scripts/microsoft/mtnlg_export_requests.py benchmark_output/runs/microsoft prod_env/cache/microsoft.sqlite 
   --output-path mtnlg_requests.jsonl`.
   This command will generate a `requests.jsonl` that contains requests that are not in the cache 
   (`prod_env/cache/microsoft.sqlite`).
1. Upload `mtnlg_requests.jsonl` to CodaLab:
    1. Log on to CodaLab: `cl work main::0xbd9f3df457854889bda8ac114efa8061`.
    1. Upload by running `cl upload mtnlg_requests.jsonl`.
1. Share the link to the CodaLab bundle with Christian from Microsoft.

#### Importing results

1. `ssh scdt`
1. `cd /u/scr/nlp/crfm/benchmarking/benchmarking`
1. Download the results using `wget`.
1. Run: `python3 scripts/microsoft/mtnlg_import_results.py <Path to results jsonl file> prod_env/cache/microsoft.sqlite`.
   This will update the cache with requests and their results.

### Offline evaluation for `TogetherClient` models

#### Exporting requests

1. `ssh sc`.
1. Create a screen session: `screen -S together`.
1. Use a john to run the suite: `nlprun --priority high -c 8 -g 0 --memory 64g`.
1. `cd /u/scr/nlp/crfm/benchmarking/benchmarking`.
1. Activate the Conda environment: `conda activate crfm_benchmarking`.
1. Do a dry run to generate `RequestState`s for all the Together models: 
   `bash scripts/generate-together-requests.sh --max-eval-instances 1000 --priority 2 --local`.
1. Exit the screen session: `ctrl+ad`.
1. Check on the dry run by streaming the logs: `tail -f dryrun_<Namne of together model>.log`.
1. The dry run results will be outputted to `benchmark_output/runs/together`.
1. Once the dry run is done, run 
   `python3 scripts/together/together_export_requests.py benchmark_output/runs/together prod_env/cache/together.sqlite --output-path requests.jsonl`.
   This command will generate a `requests.jsonl` that contains requests that are not in the cache (`prod_env/cache/together.sqlite`).
1. Upload `requests.jsonl` to CodaLab:
    1. Log on to CodaLab: `cl work main::0xbd9f3df457854889bda8ac114efa8061`.
    1. Upload by running `cl upload requests.jsonl`.
1. Share the link to the CodaLab bundle with our collaborators.

#### Importing results

1. `ssh scdt`
1. `cd /u/scr/nlp/crfm/benchmarking/benchmarking`
1. Download the results from CodaLab: `cl download <UUID of the results bundle>`.
1. Run: `python3 scripts/together/together_import_results.py <Path to results jsonl file> prod_env/cache/together.sqlite`.
   This will update the cache with requests and their results.


### To visualize results at crfm-models.stanford.edu

1. Run `venv/bin/benchmark-present --output-path src/proxy/static/benchmark_output`.
1. Visit the [benchmarking status page](https://crfm-models.stanford.edu/static/benchmarking.html).

### To verify that the Scenario construction and generation of prompts are reproducible

1. `ssh scdt`.
1. `cd /u/scr/nlp/crfm/benchmarking/benchmarking`.
1. Create a screen session: `screen -S reproducible`.
1. `conda activate crfm_benchmarking`.
1. Run `python3 scripts/verify_reproducibility.py --models-to-run openai/davinci openai/code-cushman-001 together/gpt-neox-20b
   --conf-path src/benchmark/presentation/run_specs.conf --max-eval-instances 1000 --priority 2 &> reproducible.log`.
1. Check the result at `reproducible.log`.

# Contributing

## One-time setup

To contribute to this project, install the dependencies and git hook scripts:

    ./pre-commit.sh && pre-commit install

## Tests

To run all unit tests:

    python -m pytest

Append `-vv` to output the full diff and results:

    python -m pytest -vv

To run a specific file, simply specify the path:

    python -m pytest <path/to/file> -vv
=======
Welcome!  This repository contains all the assets for the CRFM benchmarking
project, which includes the following features:

- Collection of datasets in a standard format (e.g., NaturalQuestions)
- Collection of models accessible via a unified API (e.g., GPT-3, MT-NLG, OPT, BLOOM)
- Collection of metrics beyond accuracy (efficiency, bias, toxicity, etc.)
- Collection of perturbations for evaluating robustness and fairness (e.g., typos, dialect)
- Modular framework for constructing prompts from datasets
- Proxy server for managing accounts and providing unified interface to access models

To read more:

- [Setup](docs/setup.md): how to run the code
- [Code](docs/code.md): how to contribute new scenarios or models
- [Running the proxy server](docs/proxy-server.md)
- [Running the benchmark](docs/benchmark.md)
- [Deployment](docs/deployment.md): for CRFM maintainers of the proxy server
>>>>>>> eda78b8a
<|MERGE_RESOLUTION|>--- conflicted
+++ resolved
@@ -1,422 +1,3 @@
-<<<<<<< HEAD
-Welcome!  This internal repository contains all the assets for the CRFM/Mercury
-benchmarking project.  There are two related parts:
-
-1. Proxy (`src/proxy`): provides a unified way to access major language models.
-2. Benchmarking (see `src/benchmark`): evaluates such language models.
-
-# Setup
-
-To install any dependencies (into `venv`):
-
-    ./pre-commit.sh
-
-# Proxy access to language models
-
-We provide a single unified entry point into accessing large language models
-(e.g., GPT-3, Jurassic).  This provides both a web interface and a REST API.
-
-## Using (for most people)
-
-To use the web interface, go to https://crfm-models.stanford.edu.
-
-To use the REST API, see [demo.py](demo.py).
-
-## Deploying locally (for developers)
-
-Create `prod_env/credentials.conf` to contain the API keys for any language
-models you have access to.
-
-    openaiApiKey: ...
-    ai21ApiKey: ...
-
-To start a local server (go to `http://localhost:1959` to try it out):
-
-    venv/bin/proxy-server
-
-### For macOS developers
-
-Bypass the added security that restricts multithreading by running:
-
-    OBJC_DISABLE_INITIALIZE_FORK_SAFETY=YES venv/bin/proxy-server
-
-## Deploying to production (for maintainers)
-
-The production version of the proxy is running on `crfm-models.stanford.edu`;
-you need to get permission to get ssh access.
-
-### One-time setup
-
-This is done, but just for the record:
-
-    laptop:$ ssh crfm-models.stanford.edu
-    crfm-models:$ cd /home
-    crfm-models:$ git clone git@github.com:stanford-crfm/benchmarking
-    crfm-models:$ cd benchmarking
-    crfm-models:$ mkdir prod_env
-    crfm-models:$ echo '{"api_key": "crfm"}' > prod_env/accounts.jsonl
-    laptop:$ rsync -arvz prod_env/credentials.conf crfm-models.stanford.edu:/home/benchmarking/prod_env
-
-#### Perspective API
-
-We use Google's [Perspective API](https://www.perspectiveapi.com) to calculate the toxicity of completions.
-To send requests to PerspectiveAPI, we need to generate an API key from GCP. Follow the
-[Get Started guide](https://developers.perspectiveapi.com/s/docs-get-started)
-to request the service and the [Enable the API guide](https://developers.perspectiveapi.com/s/docs-enable-the-api)
-to generate the API key. Once you have a valid API key, add an entry to `credentials.conf`:
-
-```
-perspectiveApiKey: <Generated API key>
-```
-
-By default, Perspective API allows only 1 query per second. Fill out this
-[form](https://developers.perspectiveapi.com/s/request-quota-increase) to increase the request quota.
-
-The [current API key](https://console.cloud.google.com/apis/api/commentanalyzer.googleapis.com/overview?authuser=1&project=hai-gcp-models)
-we are using in production was created with the `hai-gcp-models` account and allows 200 queries per second.
-**The API key expires on 7/30/2022.**
-
-#### SSL
-
-The SSL certificate, CSR and private key for crfm-models.stanford.edu is stored at `/home/ssl`.
-**The current SSL certificate expires on 12/30/2022.**
-
-To renew the SSL certificate, follow these steps:
-
-1. Fill out this [form](https://certificate.stanford.edu/cert-request):
-    1. Log on with your SUNet ID. You must be an admin in order to submit a request.
-    1. For `Server Name`, put `crfm-models.stanford.edu`.
-    1. For `Server type`, select `OTHER`.
-    1. For `Contact group/mailman address`, enter your Stanford email address.
-    1. Under `Copy and paste your CSR`, paste the content of `/home/ssl/public.csr`.
-    1. Leave the optional fields blank and click `Submit`.
-    1. You should receive your certificate by email within 2 business days.
-2. Once you receive the SSL cert, concatenate the contents of `X509 Certificate only, Base64 encoded`
-   with the contents of `X509 Intermediates/root only Reverse, Base64 encoded`
-   and place it at path `/home/ssl/crfm-models.crt`. `crfm-models.crt` should look something like this:
-
-   ```text
-    -----BEGIN CERTIFICATE-----
-    (Your Primary SSL certificate: .crt)
-    -----END CERTIFICATE-----
-    -----BEGIN CERTIFICATE-----
-    (Your Intermediate certificate: reversed.crt)
-    -----END CERTIFICATE-----
-   ```
-3. Restart the server.
-4. Open the [website](https://crfm-models.stanford.edu) in a browser and verify the connection is secure.
-
-##### Misplaced private key or CSR
-
-If, for whatever reason, the private key or CSR is misplaced, generate new ones by running:
-
-`sudo openssl req -new -nodes -newkey rsa:2048 -keyout private.key -out public.csr`
-
-and fill out the form:
-
-```text
-Country Name (2 letter code) [AU]:US
-State or Province Name (full name) [Some-State]:California
-Locality Name (eg, city) []:Stanford
-Organization Name (eg, company) [Internet Widgits Pty Ltd]:Stanford University
-Organizational Unit Name (eg, section) []:CRFM
-Common Name (e.g. server FQDN or YOUR name) []:crfm-models.stanford.edu
-Email Address []:
-
-Please enter the following 'extra' attributes
-to be sent with your certificate request
-A challenge password []:
-An optional company name []:
-```
-
-Then, follow the steps above to request for a new SSL certificate.
-
-### Every time we need to deploy:
-
-Update the code:
-
-    laptop:$ ssh crfm-models.stanford.edu
-    crfm-models:$ cd /home/benchmarking
-    crfm-models:$ git pull
-    crfm-models:$ ./pre-commit.sh
-
-If everything looks okay:
-
-    ssh crfm@crfm-models.stanford.edu
-
-    # Switch into the screen session
-    crfm-models:$ screen -r deploy
-
-    # Hit ctrl-c to kill the existing process
-    # Restart the server
-    sudo venv/bin/proxy-server -p 443 --ssl-key-file /home/ssl/private.key --ssl-cert-file /home/ssl/crfm-models.crt --workers 16 &> server.log
-
-    # Exit the screen session: ctrl-ad
-
-The recommended number of Gunicorn workers is twice the number of cores. 
-crfm-models.stanford.edu has 8 cores (verified with `nproc`) * 2 = 16 workers.
-
-Double check that the [website](https://crfm-models.stanford.edu) still works.
-The server logs can be streamed by running: `tail -f /home/benchmarking/server.log`.
-
-# Benchmarking
-
-## Code structure
-
-Here's a birds-eye view of how the benchmarking process interacts with the main
-classes (see `benchmark`):
-
-- A `Scenario` (given by a `ScenarioSpec`) specifies a task and a data
-  distribution.  It specifies a set of `Instance`s, where each `Instance` has
-  an input (e.g., question) and a set of `Reference` outputs (e.g., multiple
-  choice answers).
-
-- A `DataPreprocessor` takes in a `Scenario` and produces a list of `Instance`s
-  Each `Instance` is given a unique ID. The set of `Instance`s is augmented
-  according to `DataAugmenterSpec`.
-
-- An `Adapter` (given by an `AdaptationSpec`) takes a list of `Instance`s and
-  adapts it to a set of `Request`s to the API (e.g., the model, temperature,
-  number of in-context training examples).  Formally, the output
-  is a `ScenarioState` containing a set of `RequestState`s, where each
-  `RequestState` consists of a `Request` and any metadata used to track the
-  role of this `Request` (e.g., the relevant `Instance` and `Reference`).
-
-- An `Executor` (given by an `ExecutionSpec`) executes each `Request` in the
-  `RequestState` to produce a `RequestResult` for each one; everything is
-  encapsulated in a `ScenarioState`.
-
-- A `Metric` (given by a `MetricSpec`) takes a `ScenarioState` containing
-  `RequestResults`s and produces a set of `Stat`s (e.g., accuracy, accuracy@5,
-  toxicity, bias, etc.).
-
-- A `Runner` is the top-level controller that runs the above steps and is
-  driven by a set of `RunSpec`s.
-
-There are three types of classes:
-
-- Specifications (e.g., `AdapterSpec`, `ExecutionSpec`, `RunSpec`):
-  specified manually by the user.  Note that `Scenario` and `Metric` are
-  subclassed, so they are constructed by `ObjectSpec`, which specifies the
-  subclass name and a free-form dictionary of arguments.
-- States (e.g., `Instance`, `ScenarioState`, `Request`, `RequestResult`): these
-  are automatically generated and can be serialized.
-- Controllers (e.g., `Scenario`, `Adapter`, `Executor`, `Metric`, `Runner`):
-  these have the bulk of the code and should not be serialized.
-
-## Data Augmentations
-
-To apply data augmentation, create a `DataAugmenterSpec` with a list of
-`PerturbationSpec`s and pass it into `RunSpec`. The following is an
-example:
-
-```python
-    data_augmenter_spec = DataAugmenterSpec(
-        perturbation_specs=[
-            PerturbationSpec(
-                class_name="benchmark.augmentations.perturbation.ExtraSpacePerturbation",
-                args={"num_spaces": 5},
-            )
-        ],
-        should_perturb_references=False,
-        should_augment_train_instances=False,
-        should_include_original_train=False,
-        should_augment_eval_instances=True,
-        should_include_original_eval=True,
-    )
-    run_spec = RunSpec(
-        ...
-        data_augmenter_spec=data_augmenter_spec
-    )
-```
-
-In the example above, the `DataPreprocessor` will augment the set of evaluation instances by perturbing
-the original set of instances with the `ExtraSpacePerturbation`, where spaces in the text are
-replaced with `num_spaces` number of spaces.
-
-We currently only support applying a single perturbation to an instance instead of chaining
-multiple perturbations and applying it onto a single instance.
-
-### Adding a new perturbation
-
-To add a new perturbation to the framework, create a new file at `src/benchmark/augmentations` with the name
-`<Name of perturbation>_perturbation.py` e.g., `typo_perturbation.py`. Inside the file, create a new class
-(name it `<Name of the perturbation>Perturbation` e.g., `TypoPerturbation`)
-that extends the abstract class `Perturbation` and implement the `perturb` method which
-takes in text and outputs the perturbed text.
-Add your new perturbation to `src/benchmark/__init__.py`.
-Add a test for the new perturbation in `test_perturbation.py`.
-
-## Supporting new Hugging Face tokenizers
-
-1. Give the tokenizer a name. Use the same name that's used in Hugging Face (e.g., "EleutherAI/gpt-j-6B").
-2. In `HuggingFaceTokenizers`, we load and cache tokenizers in memory. Add logic to handle 
-   the tokenizer in the `load_tokenizer` method.
-3. Add a test in `test_huggingface_tokenizer.py` to make sure we can load the tokenizer from Hugging Face.   
-4. Add a new class `<Name of tokenizer>WindowService` in file `<Name of tokenizer>_window_service.py`.
-   Follow what we did for `GPTJWindowService`.
-5. Import the new `WindowService` and map the model(s) to it in `WindowServiceFactory`.
-
-## Running the benchmark
-
-Examples of running the benchmark:
-
-    venv/bin/benchmark-run
-    venv/bin/benchmark-run -r mmlu:subject=philosophy
-    venv/bin/benchmark-run -r synthetic_reasoning_natural:difficulty=easy
-    venv/bin/benchmark-run -r twitter_aae:demographic=aa
-    venv/bin/benchmark-run -r copyright:datatag=pilot
-    venv/bin/benchmark-run -r disinformation:capability=reiteration
-    venv/bin/benchmark-run -r wikifact:k=2,subject=P31
-    venv/bin/benchmark-run -r code:dataset=APPS
-    venv/bin/benchmark-run -r the_pile:subset=OpenSubtitles
-    venv/bin/benchmark-run -r wikifact:subject=P31
-    venv/bin/benchmark-run -r raft:subset=ade_corpus_v2
-    venv/bin/benchmark-run -r natural_qa:mode=closedbook
-    venv/bin/benchmark-run -r natural_qa:mode=openbook-longans
-    venv/bin/benchmark-run -r quac
-    venv/bin/benchmark-run -r wikitext_103
-    venv/bin/benchmark-run -r blimp:phenomenon=irregular_forms
-    venv/bin/benchmark-run -r narrative_qa
-    venv/bin/benchmark-run -r news_qa
-    venv/bin/benchmark-run -r imdb
-    venv/bin/benchmark-run -r twitter_aae:demographic=aa
-
-You can also run the benchmark using a local proxy, in which case you have to
-first start a local server (see instructions above for more details).
-
-### To estimate token usage
-
-To estimate token usage without making any requests, append the `--dry-run` option:
-
-    venv/bin/benchmark-run -r <RunSpec to estimate token usage> --dry-run
-
-For example, running `venv/bin/benchmark-run -r real_toxicity_prompts --dry-run` outputs:
-
-```text
-  Stats {
-    MetricName(name='estimated_num_tokens_cost', k=None, split=None, sub_split=None, perturbation=None)[min=505.000, mean=514.957, max=536.000, sum=514957.000 (1000)]
-  }
-```
-
-where `sum` indicates the estimated total number of tokens used for the specific `RunSpec`.
-
-For the OpenAI models, we use a
-[GPT-2 Tokenizer](https://github.com/stanford-crfm/benchmarking/blob/master/src/proxy/tokenizer/openai_token_counter.py#L12)
-to estimate the token usage. The tokenizer will be downloaded and cached when running a dry run.
-
-## Final benchmarking (Infrastructure team only)
-
-1. `ssh sc`.
-1. Create a screen session: `screen -S benchmarking`.
-1. Use a john to run the suite: `nlprun --priority high -c 8 -g 0 --memory 64g`.
-1. Go to the source code directory: `cd /u/scr/nlp/crfm/benchmarking/benchmarking`.
-   We have 700 GB of disk space total on `/u/scr/nlp/crfm`.
-1. Pull the latest changes: `git pull`.
-1. Activate the Conda environment: `conda activate crfm_benchmarking`
-   1. Run `pip install -e .` if there are new dependencies to install.
-1. Run `benchmark-present-all.sh`: 
-   `bash scripts/benchmark-present-all.sh --max-eval-instances 1000 --num-threads 1 --priority 2 --local`.
-1. Exit the screen session: `ctrl+ad`.
-1. To check on the screen session: `screen -r benchmarking`.
-
-### Offline evaluation for `MicrosoftClient` models
-
-#### Exporting requests
-
-1. `ssh scdt`.
-1. `cd /u/scr/nlp/crfm/benchmarking/benchmarking`.
-1. Create a screen session: `screen -S microsoft`.
-1. Activate the Conda environment: `conda activate crfm_benchmarking`.
-1. Do a dry run for the MT-NLG models to generate `RequestState`s: `benchmark-present --suite microsoft 
-   --models-to-run microsoft/TNLGv2_530B microsoft/TNLGv2_7B --max-eval-instances 1000 --num-threads 1 --priority 2 
-   --local --conf-path src/benchmark/presentation/run_specs.conf --dry-run`.
-1. Once the dry run is done, run 
-   `python3 scripts/microsoft/mtnlg_export_requests.py benchmark_output/runs/microsoft prod_env/cache/microsoft.sqlite 
-   --output-path mtnlg_requests.jsonl`.
-   This command will generate a `requests.jsonl` that contains requests that are not in the cache 
-   (`prod_env/cache/microsoft.sqlite`).
-1. Upload `mtnlg_requests.jsonl` to CodaLab:
-    1. Log on to CodaLab: `cl work main::0xbd9f3df457854889bda8ac114efa8061`.
-    1. Upload by running `cl upload mtnlg_requests.jsonl`.
-1. Share the link to the CodaLab bundle with Christian from Microsoft.
-
-#### Importing results
-
-1. `ssh scdt`
-1. `cd /u/scr/nlp/crfm/benchmarking/benchmarking`
-1. Download the results using `wget`.
-1. Run: `python3 scripts/microsoft/mtnlg_import_results.py <Path to results jsonl file> prod_env/cache/microsoft.sqlite`.
-   This will update the cache with requests and their results.
-
-### Offline evaluation for `TogetherClient` models
-
-#### Exporting requests
-
-1. `ssh sc`.
-1. Create a screen session: `screen -S together`.
-1. Use a john to run the suite: `nlprun --priority high -c 8 -g 0 --memory 64g`.
-1. `cd /u/scr/nlp/crfm/benchmarking/benchmarking`.
-1. Activate the Conda environment: `conda activate crfm_benchmarking`.
-1. Do a dry run to generate `RequestState`s for all the Together models: 
-   `bash scripts/generate-together-requests.sh --max-eval-instances 1000 --priority 2 --local`.
-1. Exit the screen session: `ctrl+ad`.
-1. Check on the dry run by streaming the logs: `tail -f dryrun_<Namne of together model>.log`.
-1. The dry run results will be outputted to `benchmark_output/runs/together`.
-1. Once the dry run is done, run 
-   `python3 scripts/together/together_export_requests.py benchmark_output/runs/together prod_env/cache/together.sqlite --output-path requests.jsonl`.
-   This command will generate a `requests.jsonl` that contains requests that are not in the cache (`prod_env/cache/together.sqlite`).
-1. Upload `requests.jsonl` to CodaLab:
-    1. Log on to CodaLab: `cl work main::0xbd9f3df457854889bda8ac114efa8061`.
-    1. Upload by running `cl upload requests.jsonl`.
-1. Share the link to the CodaLab bundle with our collaborators.
-
-#### Importing results
-
-1. `ssh scdt`
-1. `cd /u/scr/nlp/crfm/benchmarking/benchmarking`
-1. Download the results from CodaLab: `cl download <UUID of the results bundle>`.
-1. Run: `python3 scripts/together/together_import_results.py <Path to results jsonl file> prod_env/cache/together.sqlite`.
-   This will update the cache with requests and their results.
-
-
-### To visualize results at crfm-models.stanford.edu
-
-1. Run `venv/bin/benchmark-present --output-path src/proxy/static/benchmark_output`.
-1. Visit the [benchmarking status page](https://crfm-models.stanford.edu/static/benchmarking.html).
-
-### To verify that the Scenario construction and generation of prompts are reproducible
-
-1. `ssh scdt`.
-1. `cd /u/scr/nlp/crfm/benchmarking/benchmarking`.
-1. Create a screen session: `screen -S reproducible`.
-1. `conda activate crfm_benchmarking`.
-1. Run `python3 scripts/verify_reproducibility.py --models-to-run openai/davinci openai/code-cushman-001 together/gpt-neox-20b
-   --conf-path src/benchmark/presentation/run_specs.conf --max-eval-instances 1000 --priority 2 &> reproducible.log`.
-1. Check the result at `reproducible.log`.
-
-# Contributing
-
-## One-time setup
-
-To contribute to this project, install the dependencies and git hook scripts:
-
-    ./pre-commit.sh && pre-commit install
-
-## Tests
-
-To run all unit tests:
-
-    python -m pytest
-
-Append `-vv` to output the full diff and results:
-
-    python -m pytest -vv
-
-To run a specific file, simply specify the path:
-
-    python -m pytest <path/to/file> -vv
-=======
 Welcome!  This repository contains all the assets for the CRFM benchmarking
 project, which includes the following features:
 
@@ -433,5 +14,4 @@
 - [Code](docs/code.md): how to contribute new scenarios or models
 - [Running the proxy server](docs/proxy-server.md)
 - [Running the benchmark](docs/benchmark.md)
-- [Deployment](docs/deployment.md): for CRFM maintainers of the proxy server
->>>>>>> eda78b8a
+- [Deployment](docs/deployment.md): for CRFM maintainers of the proxy server